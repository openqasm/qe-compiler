--- conflicted
+++ resolved
@@ -138,21 +138,10 @@
 #endif
 #endif
 
-<<<<<<< HEAD
   MapParameterSource source(parameters);
 
-  auto successOrErr = qssc::bindParameters(target, configPath, inputPath, outputPath, source);
-
-  if (successOrErr) {
-    std::string errorMsg;
-    llvm::raw_string_ostream errorMsgStream(errorMsg);
-    llvm::logAllUnhandledErrors(std::move(successOrErr), errorMsgStream,
-                                "Error: ");
-
-=======
   std::string errorMsg;
-  if (qssc::bindParameters(target, inputPath, outputPath, parameters, &errorMsg)) {
->>>>>>> c528f677
+  if (qssc::bindParameters(target, configPath, inputPath, outputPath, source, &errorMsg)) {
     return pybind11::make_tuple(false, errorMsg);
   }
 
