# (C) Copyright IBM 2023.
#
# This code is part of Qiskit.
#
# Licensed under the Apache License, Version 2.0 (the "License");
# you may not use this file except in compliance with the License.
# You may obtain a copy of the License at
#
#     http:#www.apache.org/licenses/LICENSE-2.0
#
# Unless required by applicable law or agreed to in writing, software
# distributed under the License is distributed on an "AS IS" BASIS,
# WITHOUT WARRANTIES OR CONDITIONS OF ANY KIND, either express or implied.
# See the License for the specific language governing permissions and
# limitations under the License.
"""
This file defines the compile interface for the qss_compiler
package.

Developer notes:
This further decouples the python package from the _execution_ of
compile.

To update the user interface, update the Python functions
with the new interface, and update the C++ functions in
lib.cpp to call the C++ compiler via Pybind.


Why fork a child process for compilation?
------------------------------------------

LLVM is designed to compile one program per execution. However, we
would like a python user to be able to reliably call `compile_str/file` as
many times as they like with different inputs with some of the calls
possibly occurring in parallel. Additionally, it would not be ideal if
we try to compile some input and our python interpreter crashes because
the input was malformed, and our code raised an error.

To handle this, we call `compile_file/bytes` (which is defined in the shared
library `py_qssc` as described by `python_lib/lib.cpp`) within a
child process. This guarantees the calling process won't be killed,
even if the call results in a segmentation fault.

For forking child processes and communicating with them, we use the
Python standard library's multiprocessing package. In particular, we use
the Process class to start a child process with a python interpreter and
pass control to our backend function. We use multiprocessing's Pipe to
pass input and output data to and from the compiling process. Process
and Pipe take care of serializing python objects and passing them across
process boundaries with pipes.
"""
import asyncio
import multiprocessing as mp
from concurrent.futures import ThreadPoolExecutor
from dataclasses import dataclass, field
from enum import Enum
from importlib import resources as importlib_resources
from multiprocessing import connection
from os import environ as os_environ
from pathlib import Path
from typing import Any, Callable, List, Optional, Tuple, Union

from . import exceptions
<<<<<<< HEAD
from .py_qssc import _compile_with_args, Diagnostic, ErrorCategory
=======
from .py_qssc import _compile_bytes, _compile_file, Diagnostic
>>>>>>> f62b76df

# use the forkserver context to create a server process
# for forking new compiler processes
mp_ctx = mp.get_context("forkserver")


class InputType(Enum):
    """Enumeration of input types recognized by the compiler."""

    NONE = "none"
    QASM3 = "qasm"
    MLIR = "mlir"
    BYTECODE = "bytecode"

    def __str__(self):
        return self.value


class OutputType(Enum):
    """Enumeration of output types supported by the compiler"""

    NONE = "none"  # Do not generate output, useful for testing
    QEM = "qem"
    MLIR = "mlir"
    BYTECODE = "bytecode"

    def __str__(self):
        return self.value


@dataclass
class CompileOptions:
    """Options to the compiler backend.

    Most correspond directly to qss-compiler CLI arguments.
    """

    """Input source type."""
    input_type: InputType = InputType.QASM3
    """Output source type."""
    output_type: OutputType = OutputType.QEM
    """Output file, if not supplied raw bytes will be returned."""
    output_file: Union[Path, str, None] = None
    """Hardware target to select."""
    target: Optional[str] = None
    """Hardware configuration location."""
    config_path: Union[str, None] = None
    """Number of shots to run each circuit for."""
    num_shots: Optional[int] = None
    """Repetition delay between shots in seconds."""
    shot_delay: Optional[float] = None
    """Optional list of extra arguments to pass to the compiler.

    Individual arguments must be separate arguments in the list.

    Example: ["--print-ir-after-all", "-other-arg"]

    Certain extra arguments may clash with other :class:`CompileOptions`
    resulting in args being set twice, eg., `num_shots` and `--num-shots`.
    This will result in an error.
    """
    extra_args: List[str] = field(default_factory=list)
    """Optional callback for processing diagnostic messages from the compiler."""
    on_diagnostic: Optional[Callable[[Diagnostic], Any]] = None

    def prepare_compiler_option_args(self) -> List[str]:
        """Prepare the compiler option arguments from this dataclass."""
        args = [
            "qss-compiler",
            f"-X={str(self.input_type)}",
            f"--emit={str(self.output_type)}",
        ]

        if self.target:
            args.append(f"--target={str(self.target)}")

        if self.config_path:
            args.append(f"--config={str(self.config_path)}")

        if self.num_shots:
            args.append(f"--num-shots={self.num_shots}")

        if self.shot_delay:
            args.append(f"--shot-delay={self.shot_delay*1e6}us")

        args.extend(self.extra_args)
        return args


@dataclass
class _CompilerStatus:
    """Internal compiler result status dataclass."""

    success: bool


def stringify_path(p):
    return str(p) if isinstance(p, Path) else p


class _CompilationManager:
    """Manager class to call compiler bindings from unique python process.

    TODO: It should not be necessary to call from a subprocess. This likely
    requires removing CLI argument parsing from pybind invocations of the compiler.
    """

    def __init__(self, compile_options: CompileOptions, return_diagnostics: bool):
        self.compile_options = compile_options
        self.return_diagnostics = return_diagnostics

    def _compile_call(
        self, args: List[str], on_diagnostic: Callable[[Diagnostic], Any]
    ) -> Tuple[bool, bytes]:
        """Implement for specific compilation pybind call."""
        raise NotImplementedError("A subclass must provide an implementation")

    def _compile_child_backend(
        self,
        on_diagnostic: Callable[[Diagnostic], Any],
    ) -> Tuple[_CompilerStatus, Union[bytes, None]]:
        # TODO: want a corresponding C++ interface to avoid overhead

        options = self.compile_options
        args = options.prepare_compiler_option_args()
        output_as_return = False if options.output_file else True

        # The qss-compiler expects the path to static resources in the environment
        # variable QSSC_RESOURCES. In the python package, those resources are
        # bundled under the directory resources/. Since python's functions for
        # looking up resources only treat files as resources, use the generated
        # python source _version.py to look up the path to the python package.
        with importlib_resources.path("qss_compiler", "_version.py") as version_py_path:
            resources_path = version_py_path.parent / "resources"
            os_environ["QSSC_RESOURCES"] = str(resources_path)
            success, output = self._compile_call(args, on_diagnostic)

        status = _CompilerStatus(success)
        if output_as_return and options.output_type is not OutputType.NONE:
            return status, output
        else:
            return status, None

    def _compile_child_runner(self, conn: connection.Connection) -> None:
        conn.recv()

        def on_diagnostic(diag):
            conn.send(diag)

        status, output = self._compile_child_backend(on_diagnostic)
        conn.send(status)
        if output is not None:
            conn.send_bytes(output)

    def compile(self) -> Union[bytes, str, None]:
        parent_side, child_side = mp_ctx.Pipe(duplex=True)

        try:
            childproc = mp_ctx.Process(target=self._compile_child_runner, args=(child_side,))
            childproc.start()

            parent_side.send(None)

            # we must handle the case when the child process exits without
            # delivering a status and (if requested) a result (e.g., when
            # crashing). for that purpose, close the pipe's send side in the parent
            # so that blocking receives will be interrupted if the child process
            # exits and closes its end of the pipe.
            child_side.close()

            success = False
            # when no callback was provided, collect diagnostics and return in case of error
            diagnostics = []
            try:
                while True:
                    received = parent_side.recv()

                    if isinstance(received, Diagnostic):
                        if self.compile_options.on_diagnostic:
                            self.compile_options.on_diagnostic(received)
                        else:
                            diagnostics.append(received)
                    elif isinstance(received, _CompilerStatus):
                        success = received.success
                        break
                    else:
                        childproc.kill()
                        childproc.join()
                        raise exceptions.QSSCompilerCommunicationFailure(
                            "The compile process delivered an unexpected object instead of status "
                            "or diagnostic information. "
                            "This points to inconsistencies in the Python "
                            "interface code between the calling process and the compile process.",
                            return_diagnostics=self.return_diagnostics,
                        )

                if (
                    self.compile_options.output_file is None
                    and self.compile_options.output_type is not OutputType.NONE
                ):
                    # return compilation result via IPC instead of in a file.
                    output = parent_side.recv_bytes()
                else:
                    output = None
            except EOFError:
                # make sure that child process terminates
                childproc.kill()
                childproc.join()
                raise exceptions.QSSCompilerEOFFailure(
                    "Compile process exited before delivering output.",
                    diagnostics,
                    return_diagnostics=self.return_diagnostics,
                )

            childproc.join()
            if childproc.exitcode != 0:
                raise exceptions.QSSCompilerNonZeroStatus(
                    (
                        "Compile process exited with non-zero status "
                        + str(childproc.exitcode)
                        + (" yet appears  still alive" if childproc.is_alive() else "")
                    ),
                    diagnostics,
                    return_diagnostics=self.return_diagnostics,
                )

            if not success:
                raise exceptions.QSSCompilationFailure(
                    "Failure during compilation",
                    diagnostics,
                    return_diagnostics=self.return_diagnostics,
                )

        except mp.ProcessError as e:
            raise exceptions.QSSCompilerError(
                "It's likely that you've hit a bug in the QSS Compiler. Please "
                "submit an issue to the team with relevant information "
                "(https://github.com/Qiskit/qss-compiler/issues):\n"
                f"{e}",
                return_diagnostics=self.return_diagnostics,
            )

        if self.compile_options.output_file is None:
            # return compilation result
            if self.compile_options.output_type == OutputType.MLIR:
                return output.decode("utf8")
            return output

<<<<<<< HEAD
        # Place all higher-level diagnostics related to user input here
        # TODO: Best way to deal with multiple diagnostics?
        for diag in diagnostics:
            if diag.category == ErrorCategory.QSSCompilerSequenceTooLong:
                raise exceptions.QSSCompilerSequenceTooLong(
                    diag.message,  # TODO: Code reviewers: Is this safe?
                    diagnostics,
                    return_diagnostics=return_diagnostics,
                )

        if not success:
            raise exceptions.QSSCompilationFailure(
                "Failure during compilation",
                diagnostics,
                return_diagnostics=return_diagnostics,
            )
=======
>>>>>>> f62b76df

class _CompileFile(_CompilationManager):
    def __init__(self, compile_options: CompileOptions, return_diagnostics: bool, input_file: str):
        super().__init__(compile_options, return_diagnostics)
        self.input_file = stringify_path(input_file)

    def _compile_call(
        self, args: List[str], on_diagnostic: Callable[[Diagnostic], Any]
    ) -> Tuple[bool, bytes]:
        return _compile_file(
            self.input_file, stringify_path(self.compile_options.output_file), args, on_diagnostic
        )


class _CompileBytes(_CompilationManager):
    def __init__(
        self, compile_options: CompileOptions, return_diagnostics: bool, input: Union[str, bytes]
    ):
        super().__init__(compile_options, return_diagnostics)
        self.input = input

    def _compile_call(
        self, args: List[str], on_diagnostic: Callable[[Diagnostic], Any]
    ) -> Tuple[bool, bytes]:
        return _compile_bytes(
            self.input, stringify_path(self.compile_options.output_file), args, on_diagnostic
        )


def _prepare_compile_options(
    compile_options: Optional[CompileOptions] = None, **kwargs
) -> CompileOptions:
    if compile_options is None:
        compile_options = CompileOptions(**kwargs)
    return compile_options


def compile_file(
    input_file: Union[Path, str],
    return_diagnostics: bool = False,
    compile_options: Optional[CompileOptions] = None,
    **kwargs,
) -> Union[bytes, str, None]:
    """! Compile a file to the specified output type using the given target.

    Produces output in a file (if parameter output_file is provided) or returns
    the compiler output as byte sequence or string, depending on the requested
    output format.

    Args:
        input_file: Path to the input file to compile.
        return_diagnostics: diagnostics visibility flag
        compile_options: Optional :class:`CompileOptions` dataclass.
        kwargs: Keywords corresponding to :class:`CompileOptions`. Ignored if `compile_options`
            is provided directly.

    Returns: Produces output in a file (if parameter output_file is provided) or returns
        the compiler output as byte sequence or string, depending on the requested
        output format.
    """
    compile_options = _prepare_compile_options(compile_options, **kwargs)
    return _CompileFile(compile_options, return_diagnostics, input_file).compile()


async def compile_file_async(
    input_file: Union[Path, str],
    return_diagnostics: bool = False,
    compile_options: Optional[CompileOptions] = None,
    **kwargs,
) -> Union[bytes, str, None]:
    """Compile the given input file to the specified output type using the
    given target in an async context, and avoid blocking the event loop.

    Functionally, this function behaves like compile_str and accepts the same set of parameters.

    Args:
        input_file: Path to the input file to compile.
        return_diagnostics: diagnostics visibility flag
        compile_options: Optional :class:`CompileOptions` dataclass.
        kwargs: Keywords corresponding to :class:`CompileOptions`. Ignored if `compile_options`
            is provided directly.

    Returns: Produces output in a file (if parameter output_file is provided) or returns
        the compiler output as byte sequence or string, depending on the requested
        output format.

    """
    compile_options = _prepare_compile_options(compile_options, **kwargs)
    compilation_manager = _CompileFile(compile_options, return_diagnostics, input_file)
    with ThreadPoolExecutor() as executor:
        loop = asyncio.get_running_loop()
        return await loop.run_in_executor(executor, compilation_manager.compile)


def compile_str(
    input: Union[str, bytes],
    return_diagnostics: bool = False,
    compile_options: Optional[CompileOptions] = None,
    **kwargs,
) -> Union[bytes, str, None]:
    """Compile the given input program to the specified output type using the
    given target.

    Produces output in a file (if parameter output_file is provided) or returns
    the compiler output as byte sequence or string, depending on the requested
    output format.

    Args:
        input: input to compile as string or bytes (e.q., an OpenQASM3 program).
        return_diagnostics: diagnostics visibility flag
        compile_options: Optional :class:`CompileOptions` dataclass.
        kwargs: Keywords corresponding to :class:`CompileOptions`. Ignored if `compile_options`
            is provided directly.

    Returns: Produces output in a file (if parameter output_file is provided) or returns
        the compiler output as byte sequence or string, depending on the requested
        output format.
    """
    compile_options = _prepare_compile_options(compile_options, **kwargs)
    return _CompileBytes(compile_options, return_diagnostics, input).compile()


async def compile_str_async(
    input: Union[str, bytes],
    return_diagnostics: bool = False,
    compile_options: Optional[CompileOptions] = None,
    **kwargs,
) -> Union[bytes, str, None]:
    """Compile the given input program to the specified output type using the
    given target in an async context, and avoid blocking the event loop.

    Functionally, this function behaves like compile_str and accepts the same set of parameters.

    Args:
        input: input to compile as string or bytes (e.q., an OpenQASM3 program).
        return_diagnostics: diagnostics visibility flag
        compile_options: Optional :class:`CompileOptions` dataclass.
        kwargs: Keywords corresponding to :class:`CompileOptions`. Ignored if `compile_options`
            is provided directly.

    Returns: Produces output in a file (if parameter output_file is provided) or returns
        the compiler output as byte sequence or string, depending on the requested
        output format.

    """
    compile_options = _prepare_compile_options(compile_options, **kwargs)
    compilation_manager = _CompileBytes(compile_options, return_diagnostics, input)
    with ThreadPoolExecutor() as executor:
        loop = asyncio.get_running_loop()
        return await loop.run_in_executor(executor, compilation_manager.compile)<|MERGE_RESOLUTION|>--- conflicted
+++ resolved
@@ -61,11 +61,7 @@
 from typing import Any, Callable, List, Optional, Tuple, Union
 
 from . import exceptions
-<<<<<<< HEAD
-from .py_qssc import _compile_with_args, Diagnostic, ErrorCategory
-=======
-from .py_qssc import _compile_bytes, _compile_file, Diagnostic
->>>>>>> f62b76df
+from .py_qssc import _compile_bytes, _compile_file, Diagnostic, ErrorCategory
 
 # use the forkserver context to create a server process
 # for forking new compiler processes
@@ -224,7 +220,9 @@
         parent_side, child_side = mp_ctx.Pipe(duplex=True)
 
         try:
-            childproc = mp_ctx.Process(target=self._compile_child_runner, args=(child_side,))
+            childproc = mp_ctx.Process(
+                target=self._compile_child_runner, args=(child_side,)
+            )
             childproc.start()
 
             parent_side.send(None)
@@ -292,6 +290,16 @@
                     return_diagnostics=self.return_diagnostics,
                 )
 
+            # Place all higher-level diagnostics related to user input here
+            # TODO: Best way to deal with multiple diagnostics?
+            for diag in diagnostics:
+                if diag.category == ErrorCategory.QSSCompilerSequenceTooLong:
+                    raise exceptions.QSSCompilerSequenceTooLong(
+                        diag.message,  # TODO: Code reviewers: Is this safe?
+                        diagnostics,
+                        return_diagnostics=self.return_diagnostics,
+                    )
+
             if not success:
                 raise exceptions.QSSCompilationFailure(
                     "Failure during compilation",
@@ -314,28 +322,11 @@
                 return output.decode("utf8")
             return output
 
-<<<<<<< HEAD
-        # Place all higher-level diagnostics related to user input here
-        # TODO: Best way to deal with multiple diagnostics?
-        for diag in diagnostics:
-            if diag.category == ErrorCategory.QSSCompilerSequenceTooLong:
-                raise exceptions.QSSCompilerSequenceTooLong(
-                    diag.message,  # TODO: Code reviewers: Is this safe?
-                    diagnostics,
-                    return_diagnostics=return_diagnostics,
-                )
-
-        if not success:
-            raise exceptions.QSSCompilationFailure(
-                "Failure during compilation",
-                diagnostics,
-                return_diagnostics=return_diagnostics,
-            )
-=======
->>>>>>> f62b76df
 
 class _CompileFile(_CompilationManager):
-    def __init__(self, compile_options: CompileOptions, return_diagnostics: bool, input_file: str):
+    def __init__(
+        self, compile_options: CompileOptions, return_diagnostics: bool, input_file: str
+    ):
         super().__init__(compile_options, return_diagnostics)
         self.input_file = stringify_path(input_file)
 
@@ -343,13 +334,19 @@
         self, args: List[str], on_diagnostic: Callable[[Diagnostic], Any]
     ) -> Tuple[bool, bytes]:
         return _compile_file(
-            self.input_file, stringify_path(self.compile_options.output_file), args, on_diagnostic
+            self.input_file,
+            stringify_path(self.compile_options.output_file),
+            args,
+            on_diagnostic,
         )
 
 
 class _CompileBytes(_CompilationManager):
     def __init__(
-        self, compile_options: CompileOptions, return_diagnostics: bool, input: Union[str, bytes]
+        self,
+        compile_options: CompileOptions,
+        return_diagnostics: bool,
+        input: Union[str, bytes],
     ):
         super().__init__(compile_options, return_diagnostics)
         self.input = input
@@ -358,7 +355,10 @@
         self, args: List[str], on_diagnostic: Callable[[Diagnostic], Any]
     ) -> Tuple[bool, bytes]:
         return _compile_bytes(
-            self.input, stringify_path(self.compile_options.output_file), args, on_diagnostic
+            self.input,
+            stringify_path(self.compile_options.output_file),
+            args,
+            on_diagnostic,
         )
 
 
