--- conflicted
+++ resolved
@@ -109,10 +109,9 @@
     """Raised when argument is invalid"""
 
 
-<<<<<<< HEAD
 class QSSControlSystemResourcesExceeded(QSSCompilerError):
     """Raised when control system resources (such as instruction memory) are exceeded."""
-=======
+
+
 class OpenQASM3ParseFailure(QSSCompilerError):
-    """Raised when a parser failure is received"""
->>>>>>> c1c6302e
+    """Raised when a parser failure is received"""