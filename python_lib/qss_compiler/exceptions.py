--- conflicted
+++ resolved
@@ -117,10 +117,9 @@
     """Raised when control system resources (such as instruction memory) are exceeded."""
 
 
-<<<<<<< HEAD
 class QSSCompilerNonExistingCommandError(QSSCompilerError):
     """Target non existing command was used"""
-=======
+
+
 class OpenQASM3ParseFailure(QSSCompilerError):
-    """Raised when a parser failure is received"""
->>>>>>> 60da0af7
+    """Raised when a parser failure is received"""