#include "lib_enums.h"
<<<<<<< HEAD
#include "API/api.h"
=======
#include "errors.h"

#include <pybind11/attr.h>
#include <pybind11/cast.h>
#include <pybind11/pybind11.h>
#include <pybind11/pytypes.h>
#include <stdexcept>
#include <string>
#include <utility>
>>>>>>> fc385764

namespace py = pybind11;

void addErrorCategory(py::module &m) {
  py::enum_<qssc::ErrorCategory>(m, "ErrorCategory", py::arithmetic())
      .value("OpenQASM3ParseFailure",
             qssc::ErrorCategory::OpenQASM3ParseFailure)
      .value("QSSCompilerError", qssc::ErrorCategory::QSSCompilerError)
      .value("QSSCompilerNoInputError",
             qssc::ErrorCategory::QSSCompilerNoInputError)
      .value("QSSCompilerCommunicationFailure",
             qssc::ErrorCategory::QSSCompilerCommunicationFailure)
      .value("QSSCompilerEOFFailure",
             qssc::ErrorCategory::QSSCompilerEOFFailure)
      .value("QSSCompilerNonZeroStatus",
             qssc::ErrorCategory::QSSCompilerNonZeroStatus)
      .value("QSSCompilationFailure",
             qssc::ErrorCategory::QSSCompilationFailure)
      .value("QSSLinkerNotImplemented",
             qssc::ErrorCategory::QSSLinkerNotImplemented)
      .value("QSSLinkSignatureWarning",
             qssc::ErrorCategory::QSSLinkSignatureWarning)
      .value("QSSLinkSignatureError",
             qssc::ErrorCategory::QSSLinkSignatureError)
      .value("QSSLinkAddressError", qssc::ErrorCategory::QSSLinkAddressError)
      .value("QSSLinkSignatureNotFound",
             qssc::ErrorCategory::QSSLinkSignatureNotFound)
      .value("QSSLinkArgumentNotFoundWarning",
             qssc::ErrorCategory::QSSLinkArgumentNotFoundWarning)
      .value("QSSLinkInvalidPatchTypeError",
             qssc::ErrorCategory::QSSLinkInvalidPatchTypeError)
      .value("UncategorizedError", qssc::ErrorCategory::UncategorizedError)
      .export_values();
}

void addSeverity(py::module &m) {
  py::enum_<qssc::Severity>(m, "Severity")
      .value("Info", qssc::Severity::Info)
      .value("Warning", qssc::Severity::Warning)
      .value("Error", qssc::Severity::Error)
      .value("Fatal", qssc::Severity::Fatal)
      .export_values();
}

void addDiagnostic(py::module &m) {
  py::class_<qssc::Diagnostic>(m, "Diagnostic")
      .def_readonly("severity", &qssc::Diagnostic::severity)
      .def_readonly("category", &qssc::Diagnostic::category)
      .def_readonly("message", &qssc::Diagnostic::message)
      .def("__str__", &qssc::Diagnostic::toString)
      .def(py::pickle(
          [](const qssc::Diagnostic &d) {
            // __getstate__ serializes the C++ object into a tuple
            return py::make_tuple(d.severity, d.category, d.message);
          },
          [](py::tuple const &t) {
            // __setstate__ restores the C++ object from a tuple
            if (t.size() != 3)
              throw std::runtime_error("invalid state for unpickling");

            auto severity = t[0].cast<qssc::Severity>();
            auto category = t[1].cast<qssc::ErrorCategory>();
            auto message = t[2].cast<std::string>();

            return qssc::Diagnostic(severity, category, std::move(message));
          }));
}<|MERGE_RESOLUTION|>--- conflicted
+++ resolved
@@ -1,7 +1,4 @@
 #include "lib_enums.h"
-<<<<<<< HEAD
-#include "API/api.h"
-=======
 #include "errors.h"
 
 #include <pybind11/attr.h>
@@ -11,7 +8,6 @@
 #include <stdexcept>
 #include <string>
 #include <utility>
->>>>>>> fc385764
 
 namespace py = pybind11;
 
