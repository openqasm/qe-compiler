--- conflicted
+++ resolved
@@ -12,27 +12,6 @@
 namespace py = pybind11;
 
 void addErrorCategory(py::module &m) {
-<<<<<<< HEAD
-    py::enum_<qssc::ErrorCategory>(m, "ErrorCategory", py::arithmetic())
-        .value("OpenQASM3ParseFailure",
-                qssc::ErrorCategory::OpenQASM3ParseFailure)
-        .value("QSSCompilerError", qssc::ErrorCategory::QSSCompilerError)
-        .value("QSSCompilerNoInputError", qssc::ErrorCategory::QSSCompilerNoInputError)
-        .value("QSSCompilerCommunicationFailure", qssc::ErrorCategory::QSSCompilerCommunicationFailure)
-        .value("QSSCompilerEOFFailure", qssc::ErrorCategory::QSSCompilerEOFFailure)
-        .value("QSSCompilerNonZeroStatus", qssc::ErrorCategory::QSSCompilerNonZeroStatus)
-        .value("QSSCompilerSequenceTooLong", qssc::ErrorCategory::QSSCompilerSequenceTooLong)
-        .value("QSSCompilationFailure", qssc::ErrorCategory::QSSCompilationFailure)
-        .value("QSSLinkerNotImplemented", qssc::ErrorCategory::QSSLinkerNotImplemented)
-        .value("QSSLinkSignatureWarning", qssc::ErrorCategory::QSSLinkSignatureWarning)
-        .value("QSSLinkSignatureError", qssc::ErrorCategory::QSSLinkSignatureError)
-        .value("QSSLinkAddressError", qssc::ErrorCategory::QSSLinkAddressError)
-        .value("QSSLinkSignatureNotFound", qssc::ErrorCategory::QSSLinkSignatureNotFound)
-        .value("QSSLinkArgumentNotFoundWarning", qssc::ErrorCategory::QSSLinkArgumentNotFoundWarning)
-        .value("QSSLinkInvalidPatchTypeError", qssc::ErrorCategory::QSSLinkInvalidPatchTypeError)
-        .value("UncategorizedError", qssc::ErrorCategory::UncategorizedError)
-        .export_values();
-=======
   py::enum_<qssc::ErrorCategory>(m, "ErrorCategory", py::arithmetic())
       .value("OpenQASM3ParseFailure",
              qssc::ErrorCategory::OpenQASM3ParseFailure)
@@ -45,6 +24,8 @@
              qssc::ErrorCategory::QSSCompilerEOFFailure)
       .value("QSSCompilerNonZeroStatus",
              qssc::ErrorCategory::QSSCompilerNonZeroStatus)
+      .value("QSSCompilerSequenceTooLong",
+             qssc::ErrorCategory::QSSCompilerSequenceTooLong)
       .value("QSSCompilationFailure",
              qssc::ErrorCategory::QSSCompilationFailure)
       .value("QSSLinkerNotImplemented",
@@ -62,7 +43,6 @@
              qssc::ErrorCategory::QSSLinkInvalidPatchTypeError)
       .value("UncategorizedError", qssc::ErrorCategory::UncategorizedError)
       .export_values();
->>>>>>> eca41d70
 }
 
 void addSeverity(py::module &m) {
