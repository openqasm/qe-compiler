#include "lib_enums.h"
#include "errors.h"

#include <pybind11/attr.h>
#include <pybind11/cast.h>
#include <pybind11/pybind11.h>
#include <pybind11/pytypes.h>
#include <stdexcept>
#include <string>
#include <utility>

namespace py = pybind11;

void addErrorCategory(py::module &m) {
  py::enum_<qssc::ErrorCategory>(m, "ErrorCategory", py::arithmetic())
      .value("OpenQASM3ParseFailure",
             qssc::ErrorCategory::OpenQASM3ParseFailure)
      .value("QSSCompilerError", qssc::ErrorCategory::QSSCompilerError)
      .value("QSSCompilerNoInputError",
             qssc::ErrorCategory::QSSCompilerNoInputError)
      .value("QSSCompilerCommunicationFailure",
             qssc::ErrorCategory::QSSCompilerCommunicationFailure)
      .value("QSSCompilerEOFFailure",
             qssc::ErrorCategory::QSSCompilerEOFFailure)
      .value("QSSCompilerNonZeroStatus",
             qssc::ErrorCategory::QSSCompilerNonZeroStatus)
      .value("QSSCompilerSequenceTooLong",
             qssc::ErrorCategory::QSSCompilerSequenceTooLong)
      .value("QSSCompilationFailure",
             qssc::ErrorCategory::QSSCompilationFailure)
      .value("QSSLinkerNotImplemented",
             qssc::ErrorCategory::QSSLinkerNotImplemented)
      .value("QSSLinkSignatureWarning",
             qssc::ErrorCategory::QSSLinkSignatureWarning)
      .value("QSSLinkSignatureError",
             qssc::ErrorCategory::QSSLinkSignatureError)
      .value("QSSLinkAddressError", qssc::ErrorCategory::QSSLinkAddressError)
      .value("QSSLinkSignatureNotFound",
             qssc::ErrorCategory::QSSLinkSignatureNotFound)
      .value("QSSLinkArgumentNotFoundWarning",
             qssc::ErrorCategory::QSSLinkArgumentNotFoundWarning)
      .value("QSSLinkInvalidPatchTypeError",
             qssc::ErrorCategory::QSSLinkInvalidPatchTypeError)
      .value("QSSControlSystemResourcesExceeded",
             qssc::ErrorCategory::QSSControlSystemResourcesExceeded)
<<<<<<< HEAD
      .value("OpenQASM3UnsupportedInput",
             qssc::ErrorCategory::OpenQASM3UnsupportedInput)
=======
      .value("QSSTargetUnsupportedOperation",
             qssc::ErrorCategory::QSSTargetUnsupportedOperation)
>>>>>>> ffdb2be2
      .value("UncategorizedError", qssc::ErrorCategory::UncategorizedError)
      .export_values();
}

void addSeverity(py::module &m) {
  py::enum_<qssc::Severity>(m, "Severity")
      .value("Info", qssc::Severity::Info)
      .value("Warning", qssc::Severity::Warning)
      .value("Error", qssc::Severity::Error)
      .value("Fatal", qssc::Severity::Fatal)
      .export_values();
}

void addDiagnostic(py::module &m) {
  py::class_<qssc::Diagnostic>(m, "Diagnostic")
      .def_readonly("severity", &qssc::Diagnostic::severity)
      .def_readonly("category", &qssc::Diagnostic::category)
      .def_readonly("message", &qssc::Diagnostic::message)
      .def("__str__", &qssc::Diagnostic::toString)
      .def(py::pickle(
          [](const qssc::Diagnostic &d) {
            // __getstate__ serializes the C++ object into a tuple
            return py::make_tuple(d.severity, d.category, d.message);
          },
          [](py::tuple const &t) {
            // __setstate__ restores the C++ object from a tuple
            if (t.size() != 3)
              throw std::runtime_error("invalid state for unpickling");

            auto severity = t[0].cast<qssc::Severity>();
            auto category = t[1].cast<qssc::ErrorCategory>();
            auto message = t[2].cast<std::string>();

            return qssc::Diagnostic(severity, category, std::move(message));
          }));
}<|MERGE_RESOLUTION|>--- conflicted
+++ resolved
@@ -43,13 +43,10 @@
              qssc::ErrorCategory::QSSLinkInvalidPatchTypeError)
       .value("QSSControlSystemResourcesExceeded",
              qssc::ErrorCategory::QSSControlSystemResourcesExceeded)
-<<<<<<< HEAD
-      .value("OpenQASM3UnsupportedInput",
-             qssc::ErrorCategory::OpenQASM3UnsupportedInput)
-=======
       .value("QSSTargetUnsupportedOperation",
              qssc::ErrorCategory::QSSTargetUnsupportedOperation)
->>>>>>> ffdb2be2
+       .value("OpenQASM3UnsupportedInput",
+             qssc::ErrorCategory::OpenQASM3UnsupportedInput)
       .value("UncategorizedError", qssc::ErrorCategory::UncategorizedError)
       .export_values();
 }
