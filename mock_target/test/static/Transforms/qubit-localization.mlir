// RUN: qss-compiler -X=mlir --target mock --config %TEST_CFG --mock-conversion %s | FileCheck %s

<<<<<<< HEAD
// (C) Copyright IBM 2023.
//
// This code is part of Qiskit.
//
// This code is licensed under the Apache License, Version 2.0 with LLVM
// Exceptions. You may obtain a copy of this license in the LICENSE.txt
// file in the root directory of this source tree.
//
// Any modifications or derivative works of this code must retain this
// copyright notice, and modified files need to carry a notice indicating
// that they have been altered from the originals.


func private @kernel1 (%c0 : i1, %c1 : i1, %c2 : i1) -> i1

=======
>>>>>>> 37eb7239
func @gateH_qq(%qArg : !quir.qubit<1>) attributes {quir.orig_func_name = "gateH"} {
  %ang = quir.constant #quir.angle<0.1 : !quir.angle<20>>
  quir.builtin_U %qArg, %ang, %ang, %ang : !quir.qubit<1>, !quir.angle<20>, !quir.angle<20>, !quir.angle<20>
  return
}

func @subroutine1(%qq1 : !quir.qubit<1>, %phi : !quir.angle, %ub : index) {
  %lb = arith.constant 0 : index
  %step = arith.constant 1 : index
  scf.for %iv = %lb to %ub step %step {
    quir.call_gate @defcalPhase_q0(%phi, %qq1) : (!quir.angle, !quir.qubit<1>) -> ()
    quir.call_defcal_gate @defcalPhase_q0(%phi, %qq1) : (!quir.angle, !quir.qubit<1>) -> ()
    %res = quir.call_defcal_measure @defcalMeasure_q0(%qq1, %phi) : (!quir.qubit<1>, !quir.angle) -> i1
    scf.if %res {
      quir.call_gate @defcalPhase_q0(%phi, %qq1) : (!quir.angle, !quir.qubit<1>) -> ()
    }
  }
  return
}

func @subroutine2(%qq1 : !quir.qubit<1>, %qq2 : !quir.qubit<1>) {
  %zero = quir.constant #quir.angle<0.0 : !quir.angle<20>>
  quir.call_gate @defcalPhase_qq(%zero, %qq1) : (!quir.angle<20>, !quir.qubit<1>) -> ()
  quir.call_gate @defcalPhase_qq(%zero, %qq2) : (!quir.angle<20>, !quir.qubit<1>) -> ()
  %ub = arith.constant 5 : index
  quir.call_subroutine @subroutine1(%qq1, %zero, %ub) : (!quir.qubit<1>, !quir.angle<20>, index) -> ()
  return
}

func @main () -> i32 {
  %q0 = quir.declare_qubit {id = 0 : i32} : !quir.qubit<1>
  %q1 = quir.declare_qubit {id = 1 : i32} : !quir.qubit<1>

  quir.reset %q0 : !quir.qubit<1>
  quir.barrier %q0, %q1 : (!quir.qubit<1>, !quir.qubit<1>) -> ()
  quir.call_gate @gateH(%q0) : (!quir.qubit<1>) -> ()
  %ang1 = quir.constant #quir.angle<0.5 : !quir.angle<20>>
  %ub = arith.constant 10 : index
  quir.call_subroutine @subroutine1(%q1, %ang1, %ub) : (!quir.qubit<1>, !quir.angle<20>, index) -> ()
  quir.call_subroutine @subroutine1(%q0, %ang1, %ub) : (!quir.qubit<1>, !quir.angle<20>, index) -> ()
  quir.call_subroutine @subroutine2(%q0, %q1) : (!quir.qubit<1>, !quir.qubit<1>) -> ()
  quir.call_subroutine @subroutine2(%q1, %q0) : (!quir.qubit<1>, !quir.qubit<1>) -> ()
  %c0 = quir.call_defcal_measure @defcalMeasure_q0(%q0) : (!quir.qubit<1>) -> i1
  %c1 = quir.call_defcal_measure @defcalMeasure_q1(%q0) : (!quir.qubit<1>) -> i1
  %zero = arith.constant 0 : i32
  return %zero : i32
}

// CHECK:   module @controller attributes {quir.nodeId = 1000 : i32, quir.nodeType = "controller"} {
// CHECK:     func @subroutine2_q1_q0() attributes {quir.classicalOnly = false} {
// CHECK:       quir.call_subroutine @"subroutine1_q1_!quir.angle<20>_index"(%angle, %c5) : (!quir.angle<20>, index) -> ()
// CHECK:     func @subroutine2_q0_q1() attributes {quir.classicalOnly = false} {
// CHECK:       quir.call_subroutine @"subroutine1_q0_!quir.angle<20>_index"(%angle, %c5) : (!quir.angle<20>, index) -> ()
// CHECK:     func @"subroutine1_q0_!quir.angle<20>_index"(%arg0: !quir.angle<20>, %arg1: index) attributes {quir.classicalOnly = false} {
// CHECK:     func @subroutine1_q0(%arg0: !quir.angle, %arg1: index) attributes {quir.classicalOnly = false} {
// CHECK:     func @"subroutine1_q1_!quir.angle<20>_index"(%arg0: !quir.angle<20>, %arg1: index) attributes {quir.classicalOnly = false} {
// CHECK:     func @subroutine1_q1(%arg0: !quir.angle, %arg1: index) attributes {quir.classicalOnly = false} {
// CHECK:     func @main() -> i32 attributes {quir.classicalOnly = false} {
// CHECK:       quir.call_subroutine @"subroutine1_q1_!quir.angle<20>_index"(%angle, %c10) : (!quir.angle<20>, index) -> ()
// CHECK:       quir.call_subroutine @"subroutine1_q0_!quir.angle<20>_index"(%angle, %c10) : (!quir.angle<20>, index) -> ()
// CHECK:       quir.call_subroutine @subroutine2_q0_q1() : () -> ()
// CHECK:       quir.call_subroutine @subroutine2_q1_q0() : () -> ()
// CHECK:   module @mock_drive_0 attributes {quir.nodeId = 1 : i32, quir.nodeType = "drive", quir.physicalId = 0 : i32} {
// CHECK:     func @gateH_q0(%arg0: !quir.qubit<1> {quir.physicalId = 0 : i32}) attributes {quir.classicalOnly = false, quir.orig_func_name = "gateH"} {
// CHECK:     func @subroutine2_q1_q0() attributes {quir.classicalOnly = false} {
// CHECK:       quir.call_gate @defcalPhase_qq(%angle, %1) : (!quir.angle<20>, !quir.qubit<1>) -> ()
// CHECK:       quir.call_subroutine @"subroutine1_q1_!quir.angle<20>_index"(%angle, %c5) : (!quir.angle<20>, index) -> ()
// CHECK:     func @subroutine2_q0_q1() attributes {quir.classicalOnly = false} {
// CHECK:       quir.call_gate @defcalPhase_qq(%angle, %0) : (!quir.angle<20>, !quir.qubit<1>) -> ()
// CHECK:       quir.call_subroutine @"subroutine1_q0_!quir.angle<20>_index"(%angle, %c5) : (!quir.angle<20>, index) -> ()
// CHECK:     func @"subroutine1_q0_!quir.angle<20>_index"(%arg0: !quir.angle<20>, %arg1: index) attributes {quir.classicalOnly = false} {
// CHECK:         quir.call_gate @defcalPhase_q0(%arg0, %0) : (!quir.angle<20>, !quir.qubit<1>) -> ()
// CHECK:         quir.call_defcal_gate @defcalPhase_q0(%arg0, %0) : (!quir.angle<20>, !quir.qubit<1>) -> ()
// CHECK:         %1 = quir.call_defcal_measure @defcalMeasure_q0(%0, %arg0) : (!quir.qubit<1>, !quir.angle<20>) -> i1
// CHECK:           quir.call_gate @defcalPhase_q0(%arg0, %0) : (!quir.angle<20>, !quir.qubit<1>) -> ()
// CHECK:     func @subroutine1_q0(%arg0: !quir.angle, %arg1: index) attributes {quir.classicalOnly = false} {
// CHECK:         quir.call_gate @defcalPhase_q0(%arg0, %0) : (!quir.angle, !quir.qubit<1>) -> ()
// CHECK:         quir.call_defcal_gate @defcalPhase_q0(%arg0, %0) : (!quir.angle, !quir.qubit<1>) -> ()
// CHECK:         %1 = quir.call_defcal_measure @defcalMeasure_q0(%0, %arg0) : (!quir.qubit<1>, !quir.angle) -> i1
// CHECK:           quir.call_gate @defcalPhase_q0(%arg0, %0) : (!quir.angle, !quir.qubit<1>) -> ()
// CHECK:     func @"subroutine1_q1_!quir.angle<20>_index"(%arg0: !quir.angle<20>, %arg1: index) attributes {quir.classicalOnly = false} {
// CHECK:     func @subroutine1_q1(%arg0: !quir.angle, %arg1: index) attributes {quir.classicalOnly = false} {
// CHECK:     func @main() -> i32 attributes {quir.classicalOnly = false} {
// CHECK:       quir.barrier %0, %1 : (!quir.qubit<1>, !quir.qubit<1>) -> ()
// CHECK:       quir.call_gate @gateH_q0(%0) : (!quir.qubit<1>) -> ()
// CHECK:       quir.call_subroutine @"subroutine1_q1_!quir.angle<20>_index"(%angle, %c10) : (!quir.angle<20>, index) -> ()
// CHECK:       quir.call_subroutine @"subroutine1_q0_!quir.angle<20>_index"(%angle, %c10) : (!quir.angle<20>, index) -> ()
// CHECK:       quir.call_subroutine @subroutine2_q0_q1() : () -> ()
// CHECK:       quir.call_subroutine @subroutine2_q1_q0() : () -> ()
// CHECK:       %2 = quir.call_defcal_measure @defcalMeasure_q0(%0) : (!quir.qubit<1>) -> i1
// CHECK:       %3 = quir.call_defcal_measure @defcalMeasure_q1(%0) : (!quir.qubit<1>) -> i1
// CHECK:   module @mock_acquire_0 attributes {quir.nodeId = 0 : i32, quir.nodeType = "acquire", quir.physicalIds = [0 : i32, 1 : i32]} {
// CHECK:     func @subroutine2_q1_q0() attributes {quir.classicalOnly = false} {
// CHECK:       quir.call_subroutine @"subroutine1_q1_!quir.angle<20>_index"(%angle, %c5) : (!quir.angle<20>, index) -> ()
// CHECK:     func @subroutine2_q0_q1() attributes {quir.classicalOnly = false} {
// CHECK:       quir.call_subroutine @"subroutine1_q0_!quir.angle<20>_index"(%angle, %c5) : (!quir.angle<20>, index) -> ()
// CHECK:     func @"subroutine1_q0_!quir.angle<20>_index"(%arg0: !quir.angle<20>, %arg1: index) attributes {quir.classicalOnly = false} {
// CHECK:         %1 = quir.call_defcal_measure @defcalMeasure_q0(%0, %arg0) : (!quir.qubit<1>, !quir.angle<20>) -> i1
// CHECK:     func @subroutine1_q0(%arg0: !quir.angle, %arg1: index) attributes {quir.classicalOnly = false} {
// CHECK:         %1 = quir.call_defcal_measure @defcalMeasure_q0(%0, %arg0) : (!quir.qubit<1>, !quir.angle) -> i1
// CHECK:     func @"subroutine1_q1_!quir.angle<20>_index"(%arg0: !quir.angle<20>, %arg1: index) attributes {quir.classicalOnly = false} {
// CHECK:         %1 = quir.call_defcal_measure @defcalMeasure_q0(%0, %arg0) : (!quir.qubit<1>, !quir.angle<20>) -> i1
// CHECK:     func @subroutine1_q1(%arg0: !quir.angle, %arg1: index) attributes {quir.classicalOnly = false} {
// CHECK:         %1 = quir.call_defcal_measure @defcalMeasure_q0(%0, %arg0) : (!quir.qubit<1>, !quir.angle) -> i1
// CHECK:     func @main() -> i32 attributes {quir.classicalOnly = false} {
// CHECK:       quir.call_subroutine @"subroutine1_q1_!quir.angle<20>_index"(%angle, %c10) : (!quir.angle<20>, index) -> ()
// CHECK:       quir.call_subroutine @"subroutine1_q0_!quir.angle<20>_index"(%angle, %c10) : (!quir.angle<20>, index) -> ()
// CHECK:       quir.call_subroutine @subroutine2_q0_q1() : () -> ()
// CHECK:       quir.call_subroutine @subroutine2_q1_q0() : () -> ()
// CHECK:       %2 = quir.call_defcal_measure @defcalMeasure_q0(%0) : (!quir.qubit<1>) -> i1
// CHECK:       %3 = quir.call_defcal_measure @defcalMeasure_q1(%0) : (!quir.qubit<1>) -> i1
// CHECK:   module @mock_drive_1 attributes {quir.nodeId = 2 : i32, quir.nodeType = "drive", quir.physicalId = 1 : i32} {
// CHECK:     func @subroutine2_q1_q0() attributes {quir.classicalOnly = false} {
// CHECK:       quir.call_gate @defcalPhase_qq(%angle, %0) : (!quir.angle<20>, !quir.qubit<1>) -> ()
// CHECK:       quir.call_subroutine @"subroutine1_q1_!quir.angle<20>_index"(%angle, %c5) : (!quir.angle<20>, index) -> ()
// CHECK:     func @subroutine2_q0_q1() attributes {quir.classicalOnly = false} {
// CHECK:       quir.call_gate @defcalPhase_qq(%angle, %1) : (!quir.angle<20>, !quir.qubit<1>) -> ()
// CHECK:       quir.call_subroutine @"subroutine1_q0_!quir.angle<20>_index"(%angle, %c5) : (!quir.angle<20>, index) -> ()
// CHECK:     func @"subroutine1_q0_!quir.angle<20>_index"(%arg0: !quir.angle<20>, %arg1: index) attributes {quir.classicalOnly = false} {
// CHECK:     func @subroutine1_q0(%arg0: !quir.angle, %arg1: index) attributes {quir.classicalOnly = false} {
// CHECK:     func @"subroutine1_q1_!quir.angle<20>_index"(%arg0: !quir.angle<20>, %arg1: index) attributes {quir.classicalOnly = false} {
// CHECK:         quir.call_gate @defcalPhase_q0(%arg0, %0) : (!quir.angle<20>, !quir.qubit<1>) -> ()
// CHECK:         quir.call_defcal_gate @defcalPhase_q0(%arg0, %0) : (!quir.angle<20>, !quir.qubit<1>) -> ()
// CHECK:         %1 = quir.call_defcal_measure @defcalMeasure_q0(%0, %arg0) : (!quir.qubit<1>, !quir.angle<20>) -> i1
// CHECK:           quir.call_gate @defcalPhase_q0(%arg0, %0) : (!quir.angle<20>, !quir.qubit<1>) -> ()
// CHECK:     func @subroutine1_q1(%arg0: !quir.angle, %arg1: index) attributes {quir.classicalOnly = false} {
// CHECK:         quir.call_gate @defcalPhase_q0(%arg0, %0) : (!quir.angle, !quir.qubit<1>) -> ()
// CHECK:         quir.call_defcal_gate @defcalPhase_q0(%arg0, %0) : (!quir.angle, !quir.qubit<1>) -> ()
// CHECK:         %1 = quir.call_defcal_measure @defcalMeasure_q0(%0, %arg0) : (!quir.qubit<1>, !quir.angle) -> i1
// CHECK:           quir.call_gate @defcalPhase_q0(%arg0, %0) : (!quir.angle, !quir.qubit<1>) -> ()
// CHECK:     func @main() -> i32 attributes {quir.classicalOnly = false} {
// CHECK:       quir.barrier %0, %1 : (!quir.qubit<1>, !quir.qubit<1>) -> ()
// CHECK:       quir.call_subroutine @"subroutine1_q1_!quir.angle<20>_index"(%angle, %c10) : (!quir.angle<20>, index) -> ()
// CHECK:       quir.call_subroutine @"subroutine1_q0_!quir.angle<20>_index"(%angle, %c10) : (!quir.angle<20>, index) -> ()
// CHECK:       quir.call_subroutine @subroutine2_q0_q1() : () -> ()
// CHECK:       quir.call_subroutine @subroutine2_q1_q0() : () -> ()<|MERGE_RESOLUTION|>--- conflicted
+++ resolved
@@ -1,6 +1,5 @@
 // RUN: qss-compiler -X=mlir --target mock --config %TEST_CFG --mock-conversion %s | FileCheck %s
 
-<<<<<<< HEAD
 // (C) Copyright IBM 2023.
 //
 // This code is part of Qiskit.
@@ -16,8 +15,6 @@
 
 func private @kernel1 (%c0 : i1, %c1 : i1, %c2 : i1) -> i1
 
-=======
->>>>>>> 37eb7239
 func @gateH_qq(%qArg : !quir.qubit<1>) attributes {quir.orig_func_name = "gateH"} {
   %ang = quir.constant #quir.angle<0.1 : !quir.angle<20>>
   quir.builtin_U %qArg, %ang, %ang, %ang : !quir.qubit<1>, !quir.angle<20>, !quir.angle<20>, !quir.angle<20>
