# (C) Copyright IBM 2023.
#
# This code is part of Qiskit.
#
# This code is licensed under the Apache License, Version 2.0 with LLVM
# Exceptions. You may obtain a copy of this license in the LICENSE.txt
# file in the root directory of this source tree.
#
# Any modifications or derivative works of this code must retain this
# copyright notice, and modified files need to carry a notice indicating
# that they have been altered from the originals.
from conans.errors import ConanInvalidConfiguration
from conans import ConanFile, CMake, tools

import os.path
import os
<<<<<<< HEAD
import shutil
import sys
=======
>>>>>>> d27da54d


LLVM_TAG = "llvmorg-17.0.5"


class LLVMConan(ConanFile):
    name = "llvm"
    version = "17.0.5-0"
    description = (
        "A toolkit for the construction of highly optimized compilers,"
        "optimizers, and runtime environments."
    )
    license = "Apache-2.0 WITH LLVM-exception"
    topics = ("conan", "llvm")
    homepage = "https://github.com/llvm/llvm-project/tree/master/llvm"
    url = "https://github.com/conan-io/conan-center-index"

    settings = ("os", "arch", "compiler", "build_type")
    options = {
        "shared": [True, False],
        "fPIC": [True, False],
        "components": "ANY",
        "targets": "ANY",
        "exceptions": [True, False],
        "external_lit": "ANY",
        "rtti": [True, False],
        "threads": [True, False],
        "lto": ["On", "Off", "Full", "Thin"],
        "static_stdlib": [True, False],
        "unwind_tables": [True, False],
        "expensive_checks": [True, False],
        "use_perf": [True, False],
        "use_sanitizer": [
            "Address",
            "Memory",
            "MemoryWithOrigins",
            "Undefined",
            "Thread",
            "DataFlow",
            "Address;Undefined",
            "None",
        ],
        "with_ffi": [True, False],
        "with_zlib": [True, False],
        "with_xml2": [True, False],
    }
    default_options = {
        "shared": False,
        "fPIC": True,
        "components": "all",
        "targets": "X86;PowerPC",
        "exceptions": True,
        "external_lit": "None",
        "rtti": True,
        "threads": True,
        "lto": "Off",
        "static_stdlib": False,
        "unwind_tables": True,
        "expensive_checks": False,
        "use_perf": False,
        "use_sanitizer": "None",
        "with_ffi": False,
        "with_zlib": True,
        "with_xml2": False,
    }

    generators = ["cmake"]
    no_copy_source = True
    exports_sources = "llvm-project/*"

    def source(self):
        git_cache = os.environ.get("CONAN_LLVM_GIT_CACHE")
        cache_hit = os.path.exists(f"{git_cache}/.git")
        cache_arg = f" --reference-if-able '{git_cache}' " if git_cache else ""

        if git_cache and cache_hit:
            self.output.info(f"Cache hit! Some Git objects will be loaded from '{git_cache}'.")

        self.run(
            f"git clone {cache_arg} -b {LLVM_TAG} "
            "--single-branch https://github.com/llvm/llvm-project.git"
        )

        if git_cache and not cache_hit:
            # Update cache.
            self.output.info(f"Updating cache at '{git_cache}'.")
            self.run(f"cp -r llvm-project '{git_cache}'")

    @property
    def _source_subfolder(self):
        return "llvm-project/llvm"

    def _supports_compiler(self):
        compiler = self.settings.compiler.value
        version = tools.Version(self.settings.compiler.version)
        major_rev, _ = int(version.major), int(version.minor)

        unsupported_combinations = [
            [compiler == "gcc", major_rev < 8],
            [compiler == "clang", major_rev < 10],
            [compiler == "apple-clang", major_rev < 11],
        ]
        if any(all(combination) for combination in unsupported_combinations):
            message = 'unsupported compiler: "{}", version "{}"'
            raise ConanInvalidConfiguration(message.format(compiler, version))

    def _patch_build(self):
        if os.path.exists("FindIconv.cmake"):
            tools.replace_in_file("FindIconv.cmake", "iconv charset", "iconv")

    def _configure_cmake(self):
        cmake = CMake(self, generator="Ninja")
        cmake.definitions["LLVM_ENABLE_PROJECTS"] = os.environ.get(
            "LLVM_ENABLE_PROJECTS", "mlir;lld"
        )
        cmake.definitions["BUILD_SHARED_LIBS"] = False
        cmake.definitions["CMAKE_SKIP_RPATH"] = True
        cmake.definitions["CMAKE_POSITION_INDEPENDENT_CODE"] = (
            self.options.get_safe("fPIC", default=False) or self.options.shared
        )

        if not self.options.shared:
            cmake.definitions["DISABLE_LLVM_LINK_LLVM_DYLIB"] = True

        cmake.definitions["LLVM_TARGET_ARCH"] = "host"
        cmake.definitions["LLVM_TARGETS_TO_BUILD"] = self.options.targets
        cmake.definitions["LLVM_BUILD_LLVM_DYLIB"] = self.options.shared
        cmake.definitions["LLVM_DYLIB_COMPONENTS"] = self.options.components
        cmake.definitions["LLVM_ENABLE_PIC"] = self.options.get_safe("fPIC", default=False)

        cmake.definitions["LLVM_ABI_BREAKING_CHECKS"] = "WITH_ASSERTS"
        cmake.definitions["LLVM_ENABLE_WARNINGS"] = True
        cmake.definitions["LLVM_ENABLE_PEDANTIC"] = True
        cmake.definitions["LLVM_ENABLE_WERROR"] = False

        if self.options.external_lit != "None":
            cmake.definitions["LLVM_EXTERNAL_LIT"] = self.options.external_lit

        cmake.definitions["LLVM_TEMPORARILY_ALLOW_OLD_TOOLCHAIN"] = True
        cmake.definitions["LLVM_USE_RELATIVE_PATHS_IN_DEBUG_INFO"] = False
        cmake.definitions["LLVM_BUILD_INSTRUMENTED_COVERAGE"] = False
        cmake.definitions["LLVM_OPTIMIZED_TABLEGEN"] = True
        cmake.definitions["LLVM_REVERSE_ITERATION"] = False
        cmake.definitions["LLVM_ENABLE_BINDINGS"] = False
        cmake.definitions["LLVM_CCACHE_BUILD"] = False

        cmake.definitions["LLVM_BUILD_TOOLS"] = True
        cmake.definitions["LLVM_INCLUDE_TOOLS"] = True

        cmake.definitions["LLVM_INSTALL_UTILS"] = True
        cmake.definitions["LLVM_INCLUDE_EXAMPLES"] = False
        cmake.definitions["LLVM_INCLUDE_TESTS"] = False
        cmake.definitions["LLVM_INCLUDE_BENCHMARKS"] = False
        cmake.definitions["LLVM_APPEND_VC_REV"] = False
        cmake.definitions["LLVM_BUILD_DOCS"] = False
        cmake.definitions["LLVM_ENABLE_IDE"] = False

        cmake.definitions["LLVM_ENABLE_EH"] = self.options.exceptions
        cmake.definitions["LLVM_ENABLE_RTTI"] = self.options.rtti
        cmake.definitions["LLVM_ENABLE_THREADS"] = self.options.threads
        cmake.definitions["LLVM_ENABLE_LTO"] = self.options.lto
        cmake.definitions["LLVM_STATIC_LINK_CXX_STDLIB"] = self.options.static_stdlib
        cmake.definitions["LLVM_ENABLE_UNWIND_TABLES"] = self.options.unwind_tables
        cmake.definitions["LLVM_ENABLE_EXPENSIVE_CHECKS"] = self.options.expensive_checks
        cmake.definitions["LLVM_ENABLE_ASSERTIONS"] = False
        #            self.settings.build_type == 'Debug'

        cmake.definitions["LLVM_ENABLE_TERMINFO"] = False

        cmake.definitions["LLVM_USE_NEWPM"] = False
        cmake.definitions["LLVM_USE_OPROFILE"] = False
        cmake.definitions["LLVM_USE_PERF"] = self.options.use_perf
        if self.options.use_sanitizer == "None":
            cmake.definitions["LLVM_USE_SANITIZER"] = ""
        else:
            cmake.definitions["LLVM_USE_SANITIZER"] = self.options.use_sanitizer

        cmake.definitions["LLVM_ENABLE_Z3_SOLVER"] = False
        cmake.definitions["LLVM_ENABLE_LIBPFM"] = False
        cmake.definitions["LLVM_ENABLE_LIBEDIT"] = False
        cmake.definitions["LLVM_ENABLE_FFI"] = self.options.with_ffi
        cmake.definitions["LLVM_ENABLE_ZLIB"] = self.options.get_safe("with_zlib", False)
        cmake.definitions["LLVM_ENABLE_LIBXML2"] = self.options.get_safe("with_xml2", False)

        cmake.definitions["LLVM_PARALLEL_LINK_JOBS"] = 4

        cmake.definitions["MLIR_ENABLE_BINDINGS_PYTHON"] = "ON"
        cmake.definitions["Python3_EXECUTABLE"] = sys.executable

        if self.settings.build_type == "Debug":
            cmake.definitions["CMAKE_C_FLAGS"] = "-gz=zlib"
            cmake.definitions["CMAKE_CXX_FLAGS"] = "-gz=zlib"
            cmake.definitions["CMAKE_EXE_LINKER_FLAGS"] = "-gz=zlib"

        return cmake

    def config_options(self):
        if self.settings.os == "Windows":
            del self.options.fPIC
            del self.options.with_zlib
            del self.options.with_xml2

    def requirements(self):
        if self.options.with_ffi:
            self.requires("libffi/3.3")
        if self.options.get_safe("with_zlib", False):
            self.requires("zlib/1.2.13")
        if self.options.get_safe("with_xml2", False):
            self.requires("libxml2/2.9.10")

    def configure(self):
        if self.options.shared:  # Shared builds disabled just due to the CI
            message = "Shared builds not currently supported"
            raise ConanInvalidConfiguration(message)
            # del self.options.fPIC
        # if self.settings.os == 'Windows' and self.options.shared:
        #     message = 'Shared builds not supported on Windows'
        #     raise ConanInvalidConfiguration(message)
        if self.options.exceptions and not self.options.rtti:
            message = "Cannot enable exceptions without rtti support"
            raise ConanInvalidConfiguration(message)
        if tools.is_apple_os(self.settings.os) and self.settings.arch == "armv8":
            self.options.targets = self.options.targets.value + ";AArch64"

        self._supports_compiler()

    def build(self):
        self._patch_build()
        cmake = self._configure_cmake()
        cmake.configure(source_folder=self._source_subfolder)
        cmake.build()

    def package(self):
        cmake = self._configure_cmake()
        cmake.install()
        self.copy("llvm-lit", dst="bin", src="bin")

    def package_info(self):
        # Don't generate any find modules. LLVM provides its own
        # in lib/cmake, which will get picked up via builddirs.
        self.cpp_info.set_property("cmake_find_mode", "none")
        self.cpp_info.builddirs = ["lib/cmake"]

        # TODO: remove once we've switched to Conan 2.0
        self.cpp_info.names["cmake_find_package"] = "LLVM"
        self.cpp_info.names["cmake_find_package_multi"] = "LLVM"

        lib_path = os.path.join(self.package_folder, "lib")
        skip_words = [".dylib", ".so", "cmake", "objects-"]
        for name in os.listdir(lib_path):
            if not any(skip_word in name for skip_word in skip_words):
                self.cpp_info.libs.append(name)
            else:
                self.output.info(f"Skipping library: {name}")<|MERGE_RESOLUTION|>--- conflicted
+++ resolved
@@ -14,11 +14,8 @@
 
 import os.path
 import os
-<<<<<<< HEAD
 import shutil
 import sys
-=======
->>>>>>> d27da54d
 
 
 LLVM_TAG = "llvmorg-17.0.5"
