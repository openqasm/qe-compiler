--- conflicted
+++ resolved
@@ -19,222 +19,6 @@
 ///
 //===----------------------------------------------------------------------===//
 
-<<<<<<< HEAD
-// #include "Dialect/Pulse/IR/PulseEnums.h"
-// #include "Dialect/Pulse/Transforms/Scheduling.h"
-
-// using namespace mlir;
-// using namespace mlir::pulse;
-
-// auto SchedulingPass::getResultHash(Operation *op) -> uint {
-//  auto res = op->getResult(0);
-//  return mlir::hash_value(res);
-//}
-
-// auto SchedulingPass::pulseCached(llvm::hash_code hash) -> bool {
-//  if (pulseDurations.find(hash) != pulseDurations.end())
-//    return true;
-//  return false;
-//}
-
-// auto SchedulingPass::getFrameHashAndTime(mlir::Value &frame)
-//    -> std::pair<uint, uint> {
-//  auto *frameOp = frame.getDefiningOp();
-//  auto frameHash = getResultHash(frameOp);
-//  auto time = frameTimes[frameHash];
-//  return std::make_pair(frameHash, time);
-//}
-
-// auto SchedulingPass::getMaxTime(mlir::OperandRange &frames) -> uint {
-//  uint maxTime = 0;
-//  for (auto frame : frames) {
-//    // get frame time
-//    auto pair = getFrameHashAndTime(frame);
-//    auto time = pair.second;
-//    if (time > maxTime)
-//      maxTime = time;
-//  }
-//  return maxTime;
-//}
-
-///// templated waveform processing method
-// template <class WaveformOp>
-// void SchedulingPass::processOp(WaveformOp &wfrOp) {
-//  // compute and cache waveform duration
-//  auto wfrHash = getResultHash(wfrOp);
-//  pulseDurations[wfrHash] = wfrOp.getDuration();
-//}
-
-// void SchedulingPass::processOp(Frame_CreateOp &frameOp) {
-//  // initialize frame timing
-//  auto frameHash = getResultHash(frameOp);
-//  frameTimes[frameHash] = 0;
-//}
-
-// void SchedulingPass::processOp(DelayOp &delayOp) {
-//  OpBuilder delayBuilder(delayOp); // delay operation builder
-//  auto dur = delayOp.getDur();        // operand
-//  auto frames = delayOp.frames();
-//  auto intDur = delayOp.getDuration(); // integer duration of delay
-
-//  // split delays onto each frame and add timing attribute
-//  for (auto frame : frames) {
-//    // get frame hash and time
-//    auto [frameHash, time] = getFrameHashAndTime(frame);
-//    // create delay on frame w/ time tagged
-//    auto frameDelayOp =
-//        delayBuilder.create<DelayOp>(delayOp->getLoc(), dur, frame);
-//    frameDelayOp->setAttr(
-//        llvm::StringRef("t"),
-//        delayBuilder.getIntegerAttr(delayBuilder.getI32Type(), time));
-//    // update frame time
-//    frameTimes[frameHash] += intDur;
-//  }
-//  // delete original op
-//  delayOp.erase();
-//}
-
-// void SchedulingPass::processOp(BarrierOp &barrierOp) {
-//  OpBuilder barrierBuilder(barrierOp); // barrier operation builder
-//  auto frames = barrierOp.frames();
-//  auto maxTime = getMaxTime(frames); // maximum time across frames
-
-//  // more than one frame: compute max time among frames and
-//  // add delays on all other frames to sync with this time
-//  if (frames.size() > 1) {
-//    for (auto frame : frames) {
-//      // get frame hash and time
-//      auto [frameHash, time] = getFrameHashAndTime(frame);
-//      // create delays on non-max time frames
-//      if (time < maxTime) {
-//        auto len = maxTime - time;
-//        // create length
-//        auto lenOp = barrierBuilder.create<mlir::ConstantIntOp>(
-//            barrierOp->getLoc(), len, barrierBuilder.getI32Type());
-//        // create delay
-//        auto delOp =
-//            barrierBuilder.create<DelayOp>(barrierOp->getLoc(), lenOp, frame);
-//        delOp->setAttr(
-//            llvm::StringRef("t"),
-//            barrierBuilder.getIntegerAttr(barrierBuilder.getI32Type(), time));
-//        // update frame time
-//        frameTimes[frameHash] += len;
-//      }
-//    }
-//  }
-//  // delete original op
-//  barrierOp.erase();
-//}
-
-// void SchedulingPass::processOp(PlayOp &playOp) {
-//  OpBuilder playBuilder(playOp); // play operation builder
-//  // SSA form: waveform and frame should already be declared before
-//  // play
-//  auto *wfrOp = playOp.getWfr().getDefiningOp();
-//  auto *frameOp = playOp.frame().getDefiningOp();
-//  auto wfrHash = getResultHash(wfrOp);
-//  auto frameHash = getResultHash(frameOp);
-
-//  // Add frame time as attribute
-//  auto time = frameTimes[frameHash];
-//  playOp->setAttr(llvm::StringRef("t"),
-//                  playBuilder.getIntegerAttr(playBuilder.getI32Type(), time));
-
-//  // Update frame time
-//  auto wfrDur = pulseDurations[wfrHash];
-//  frameTimes[frameHash] += wfrDur;
-//}
-
-// void SchedulingPass::processOp(CaptureOp &captureOp) {
-//  OpBuilder captureBuilder(captureOp); // capture operation builder
-//  // SSA form: frame should already be declared before capture
-//  auto *frameOp = captureOp.frame().getDefiningOp();
-//  auto frameHash = getResultHash(frameOp);
-
-//  // Add frame time as attribute
-//  auto time = frameTimes[frameHash];
-//  captureOp->setAttr(
-//      llvm::StringRef("t"),
-//      captureBuilder.getIntegerAttr(captureBuilder.getI32Type(), time));
-
-//  // Update frame time
-//  auto capDur = captureOp.getDuration();
-//  frameTimes[frameHash] += capDur;
-//}
-
-// void SchedulingPass::schedule(Operation *defCalOp) {
-//  // add timing attributes for Pulse IR operations
-//  defCalOp->walk([&](Operation *dcOp) {
-//    if (auto sampWfrOp = dyn_cast<Waveform_CreateOp>(dcOp)) {
-//      processOp(sampWfrOp);
-//    } else if (auto gaussOp = dyn_cast<GaussianOp>(dcOp)) {
-//      processOp(gaussOp);
-//    } else if (auto gaussSqOp = dyn_cast<GaussianSquareOp>(dcOp)) {
-//      processOp(gaussSqOp);
-//    } else if (auto dragOp = dyn_cast<DragOp>(dcOp)) {
-//      processOp(dragOp);
-//    } else if (auto constWfrOp = dyn_cast<ConstWfrOp>(dcOp)) {
-//      processOp(constWfrOp);
-//    } else if (auto frameOp = dyn_cast<Frame_CreateOp>(dcOp)) {
-//      processOp(frameOp);
-//    } else if (auto delayOp = dyn_cast<DelayOp>(dcOp)) {
-//      processOp(delayOp);
-//    } else if (auto barrierOp = dyn_cast<BarrierOp>(dcOp)) {
-//      processOp(barrierOp);
-//    } else if (auto playOp = dyn_cast<PlayOp>(dcOp)) {
-//      processOp(playOp);
-//    } else if (auto captureOp = dyn_cast<CaptureOp>(dcOp)) {
-//      processOp(captureOp);
-//    }
-//    // else: Pulse IR op does not impact scheduling
-//  }); // defCalOp->walk
-//}
-
-///*** ASSUMPTIONS
-// * Times are integers.
-// * Barriers and delays are on frames, not qubits.
-// * Stretches have been resolved.
-// * No control flow.
-// * Gate calls are resolved to defcal calls.
-// ***/
-///*** TODO PASSES : must occur before scheduling.
-// * TODO: Write timing pass to update all quir lengths to std::constant
-// integers
-// *(in dt units).
-// * TODO: Write pass to lower all barriers and delays onto frames from qubits.
-// * TODO: Resolve stretch pass (should this be at scheduling time or earlier?)
-// * TODO: Pass to handle control flow timing -> add mlir branching.
-// * TODO: Pass to resolve gate calls to defcal calls (this should be a QUIR
-// *pass).
-// ***/
-// void SchedulingPass::runOnOperation() {
-//  // This pass is only called on the top-level module Op
-//  Operation *moduleOperation = getOperation();
-//  moduleOperation->walk([&](Operation *op) {
-//    // find defcal call
-//    if (auto callOp = dyn_cast<quir::CallDefCalGateOp>(op)) {
-//      // find defcal body
-//      auto calleeStr = callOp.getCallee();
-//      // TODO: Lookup should include full function signature, not just the
-//      // string
-//      auto *defCalOp = SymbolTable::lookupSymbolIn(moduleOperation,
-//      calleeStr); if (!defCalOp) {
-//        callOp->emitError()
-//            << "Could not find defcal body for " << calleeStr << ".";
-//        return;
-//      }
-
-//      auto defCalHash = mlir::OperationEquivalence::computeHash(defCalOp);
-//      // schedule this defcal if it has not already been scheduled
-//      if (scheduledDefCals.find(defCalHash) == scheduledDefCals.end()) {
-//        schedule(defCalOp);
-//        // add defcal to those already scheduled
-//        scheduledDefCals.insert(defCalHash);
-//      }
-//    }
-//  }); // moduleOperation->walk
-//} // runOnOperation
-=======
 #include "Dialect/Pulse/Transforms/Scheduling.h"
 #include "Dialect/QUIR/Utils/Utils.h"
 
@@ -275,14 +59,14 @@
     mlir::pulse::CallSequenceOp quantumCircuitCallSequenceOp) {
 
   auto quantumCircuitSequenceOp = getSequenceOp(quantumCircuitCallSequenceOp);
-  std::string sequenceName = quantumCircuitSequenceOp.sym_name().str();
+  std::string sequenceName = quantumCircuitSequenceOp.getSymName().str();
   LLVM_DEBUG(llvm::dbgs() << "\nscheduling " << sequenceName << "\n");
 
   int totalDurationOfQuantumCircuitNegative = 0;
   portNameToNextAvailabilityMap.clear();
 
   // get the MLIR block of the quantum circuit
-  auto quantumCircuitSequenceOpBlock = quantumCircuitSequenceOp.body().begin();
+  auto quantumCircuitSequenceOpBlock = quantumCircuitSequenceOp.getBody().begin();
   // go over the MLIR operation of the block in reverse order, and find
   // CallSequenceOps, each of which corresponds to a quantum gate. for each
   // CallSequenceOps, we add a timepoint based on the availability of involved
@@ -298,7 +82,7 @@
       // find quantum gate SequenceOp
       auto quantumGateSequenceOp = getSequenceOp(quantumGateCallSequenceOp);
       std::string quantumGateSequenceName =
-          quantumGateSequenceOp.sym_name().str();
+          quantumGateSequenceOp.getSymName().str();
       LLVM_DEBUG(llvm::dbgs() << "\tprocessing inner sequence "
                               << quantumGateSequenceName << "\n");
 
@@ -408,5 +192,4 @@
 
 llvm::StringRef quantumCircuitPulseSchedulingPass::getDescription() const {
   return "Scheduling a quantum circuit at pulse level.";
-}
->>>>>>> c2637fe8
+}