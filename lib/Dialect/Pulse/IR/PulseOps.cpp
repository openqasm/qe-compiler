--- conflicted
+++ resolved
@@ -300,11 +300,6 @@
 //
 //===----------------------------------------------------------------------===//
 
-<<<<<<< HEAD
-mlir::ParseResult SequenceOp::parse(mlir::OpAsmParser &parser,
-                                    mlir::OperationState &result) {
-  auto buildFuncType =
-=======
 llvm::Expected<uint64_t>
 SequenceOp::getDuration(mlir::Operation *callSequenceOp = nullptr) {
   // first, check if the sequence has duration attribute. If not, also check if
@@ -322,10 +317,9 @@
       "Operation does not have a pulse.duration attribute.");
 }
 
-static ParseResult parseSequenceOp(OpAsmParser &parser,
-                                   OperationState &result) {
-  auto buildSequenceType =
->>>>>>> c2637fe8
+mlir::ParseResult SequenceOp::parse(mlir::OpAsmParser &parser,
+                                    mlir::OperationState &result) {
+  auto buildFuncType =
       [](Builder &builder, ArrayRef<Type> argTypes, ArrayRef<Type> results,
          function_interface_impl::VariadicFlag,
          std::string &) { return builder.getFunctionType(argTypes, results); };
