--- conflicted
+++ resolved
@@ -688,16 +688,6 @@
   auto operands = getOperands();
 
   if (!isa<quir::SwitchOp>(parentOp))
-<<<<<<< HEAD
-    return op.emitOpError() << "only terminates quir.switch regions";
-  if (parentOp->getNumResults() != op.getNumOperands())
-    return op.emitOpError() << "parent of yield must have same number of "
-                               "results as the yield operands";
-  for (auto it : llvm::zip(results, operands))
-    if (std::get<0>(it).getType() != std::get<1>(it).getType())
-      return op.emitOpError()
-             << "types mismatch between yield op and its parent";
-=======
     return emitOpError() << "only terminates quir.switch regions";
   if (parentOp->getNumResults() != getNumOperands())
     return emitOpError() << "parent of yield must have same number of "
@@ -705,7 +695,6 @@
   for (auto it : llvm::zip(results, operands))
     if (std::get<0>(it).getType() != std::get<1>(it).getType())
       return emitOpError() << "types mismatch between yield op and its parent";
->>>>>>> fc385764
 
   return success();
 }
