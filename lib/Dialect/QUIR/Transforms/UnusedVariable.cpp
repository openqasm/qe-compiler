//===- UnusedVariable.cpp - Remove unused variables -------------*- C++ -*-===//
//
<<<<<<< HEAD
// (C) Copyright IBM 2023.
//
// This code is part of Qiskit.
//
// This code is licensed under the Apache License, Version 2.0 with LLVM
// Exceptions. You may obtain a copy of this license in the LICENSE.txt
// file in the root directory of this source tree.
=======
// (C) Copyright IBM 2022, 2023.
>>>>>>> 37eb7239
//
// Any modifications or derivative works of this code must retain this
// copyright notice, and modified files need to carry a notice indicating
// that they have been altered from the originals.
//
//===----------------------------------------------------------------------===//
///
///  This file implements the pass for removing variables that are unused
///  by any subsequent load
///
//===----------------------------------------------------------------------===//

#include "Dialect/QUIR/Transforms/UnusedVariable.h"

#include "Dialect/OQ3/IR/OQ3Ops.h"
#include "Dialect/QUIR/IR/QUIRDialect.h"
#include "Dialect/QUIR/IR/QUIROps.h"
#include "Dialect/QUIR/IR/QUIRTypes.h"

#include "mlir/Dialect/StandardOps/IR/Ops.h"
#include "mlir/IR/PatternMatch.h"
#include "mlir/IR/SymbolTable.h"
#include "mlir/Transforms/DialectConversion.h"
#include "mlir/Transforms/GreedyPatternRewriteDriver.h"

using namespace mlir;
using namespace quir;
using namespace oq3;

namespace {
/// This pattern matches on variable declarations that are not marked 'output'
/// and are not followed by a use of the same variable, and removes them
struct UnusedVariablePat : public OpRewritePattern<DeclareVariableOp> {
  UnusedVariablePat(MLIRContext *context, mlir::SymbolUserMap &symbolUses)
      : OpRewritePattern<DeclareVariableOp>(context, /*benefit=*/1),
        symbolUses(symbolUses) {}
  mlir::SymbolUserMap &symbolUses;
  LogicalResult
  matchAndRewrite(DeclareVariableOp declOp,
                  mlir::PatternRewriter &rewriter) const override {
    if (declOp.isOutputVariable())
      return failure();

    // iterate through uses
    for (auto *useOp : symbolUses.getUsers(declOp)) {
      if (auto useVariable = dyn_cast<VariableLoadOp>(useOp)) {
        if (!useVariable || !useVariable.use_empty())
          return failure();
      }
    }

    // No uses found, so now we can erase all references (just stores) and the
    // declaration
    for (auto *useOp : symbolUses.getUsers(declOp))
      rewriter.eraseOp(useOp);

    rewriter.eraseOp(declOp);
    return success();
  } // matchAndRewrite

}; // struct UnusedVariablePat
} // anonymous namespace

///
/// \brief Entry point for the pass.
void UnusedVariablePass::runOnOperation() {
  RewritePatternSet patterns(&getContext());
  mlir::GreedyRewriteConfig config;
  mlir::SymbolTableCollection symbolTable;
  mlir::SymbolUserMap symbolUsers(symbolTable, getOperation());

  // use cheaper top-down traversal (in this case, bottom-up would not behave
  // any differently)
  config.useTopDownTraversal = true;
  patterns.add<UnusedVariablePat>(&getContext(), symbolUsers);

  if (failed(applyPatternsAndFoldGreedily(getOperation(), std::move(patterns),
                                          config)))
    signalPassFailure();
}

llvm::StringRef UnusedVariablePass::getArgument() const {
  return "remove-unused-variables";
}
llvm::StringRef UnusedVariablePass::getDescription() const {
  return "Remove variables that are not outputs and do not have any loads/uses";
}<|MERGE_RESOLUTION|>--- conflicted
+++ resolved
@@ -1,6 +1,5 @@
 //===- UnusedVariable.cpp - Remove unused variables -------------*- C++ -*-===//
 //
-<<<<<<< HEAD
 // (C) Copyright IBM 2023.
 //
 // This code is part of Qiskit.
@@ -8,9 +7,6 @@
 // This code is licensed under the Apache License, Version 2.0 with LLVM
 // Exceptions. You may obtain a copy of this license in the LICENSE.txt
 // file in the root directory of this source tree.
-=======
-// (C) Copyright IBM 2022, 2023.
->>>>>>> 37eb7239
 //
 // Any modifications or derivative works of this code must retain this
 // copyright notice, and modified files need to carry a notice indicating
