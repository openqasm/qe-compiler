//===- ConvertDurationUnits.cpp - Convert Duration Units  -------*- C++ -*-===//
//
//
// (C) Copyright IBM 2023.
//
// This code is part of Qiskit.
//
// This code is licensed under the Apache License, Version 2.0 with LLVM
// Exceptions. You may obtain a copy of this license in the LICENSE.txt
// file in the root directory of this source tree.
//
// Any modifications or derivative works of this code must retain this
// copyright notice, and modified files need to carry a notice indicating
// that they have been altered from the originals.
//
//===----------------------------------------------------------------------===//
///
///  This file implements the pass for converting the units of Durations
///
//===----------------------------------------------------------------------===//

#include "Dialect/QUIR/Transforms/ConvertDurationUnits.h"

#include "Dialect/QUIR/IR/QUIRAttributes.h"
#include "Dialect/QUIR/IR/QUIREnums.h"
#include "Dialect/QUIR/IR/QUIROps.h"
#include "Dialect/QUIR/IR/QUIRTypes.h"
#include "Dialect/QUIR/Utils/Utils.h"

#include "mlir/Dialect/Func/IR/FuncOps.h"
#include "mlir/IR/BuiltinTypes.h"
#include "mlir/IR/Location.h"
#include "mlir/IR/PatternMatch.h"
#include "mlir/Support/LLVM.h"
#include "mlir/Support/LogicalResult.h"
#include "mlir/Transforms/DialectConversion.h"

#include "llvm/ADT/STLExtras.h"
#include "llvm/ADT/StringRef.h"

#include <optional>
#include <sys/types.h>
#include <utility>

using namespace mlir;
using namespace mlir::quir;

namespace {

/// @brief  A custom unit type converter which marks
/// duration types that are not of the target unit as
/// illegal (to ensure they are converted) and all other types legal.
class DurationTypeConverter : public TypeConverter {

public:
  DurationTypeConverter(const TimeUnits convertUnits)
      : convertUnits_(convertUnits) {
    // Convert durations to the appropriate type
    addConversion([&](mlir::Type t) -> std::optional<Type> {
      // All non-durations are legal in the conversion.
      if (!t.isa<DurationType>())
        return t;

      auto duration = t.dyn_cast<DurationType>();
      if (duration.getUnits() == convertUnits_)
        return t;

      return DurationType::get(duration.getContext(), convertUnits_);
    });
  }

  /// Convert duration types for an input function signature returning a new
  /// function type signature as well as populating the SignatureConversion
  /// object for block region argument type mapping.
  mlir::FunctionType
  convertFunctionSignature(FunctionType funcTy,
                           DurationTypeConverter::SignatureConversion &result) {
    // Convert argument types one by one and check for errors.
    for (const auto &en : llvm::enumerate(funcTy.getInputs())) {
      Type const type = en.value();
      SmallVector<Type, 8> converted;
      auto convertedType = convertType(type);
      if (!convertedType)
        convertedType = type;

      converted.push_back(convertedType);
      // Load the signature indicies and what they have been converted to.
      result.addInputs(en.index(), converted);
    }

    // Convert types for results as well
    SmallVector<Type, 1> resultTypes;
    for (auto type : funcTy.getResults()) {
      auto convertedType = convertType(type);
      if (!convertedType)
        convertedType = type;
      resultTypes.push_back(convertedType);
    }

    return mlir::FunctionType::get(funcTy.getContext(),
                                   result.getConvertedTypes(), resultTypes);
  } // convertFunctionSignature

private:
  TimeUnits convertUnits_;

}; // DurationTypeConverter

/// Convert quir.constant durations with an incorrect
/// type to the specified type. This is the pattern
/// that actually computes the unit conversion.
struct DurationUnitsConstantOpConversionPattern
    : public OpConversionPattern<quir::ConstantOp> {
  explicit DurationUnitsConstantOpConversionPattern(
      MLIRContext *ctx, DurationTypeConverter &typeConverter, double dtTimestep)
      : OpConversionPattern(typeConverter, ctx, /*benefit=*/1),
        dtTimestep(dtTimestep) {}

  LogicalResult
  matchAndRewrite(quir::ConstantOp op, OpAdaptor adaptor,
                  ConversionPatternRewriter &rewriter) const override {

    auto duration = op.getValue().dyn_cast<quir::DurationAttr>();
    if (!duration)
      return failure();

    auto dstType = this->typeConverter->convertType(op.getType());

    if (!dstType)
      return failure();

    auto units = dstType.cast<DurationType>().getUnits();

    DurationAttr const newDuration =
        duration.getConvertedDurationAttr(units, dtTimestep);
    rewriter.replaceOpWithNewOp<quir::ConstantOp>(op, newDuration);

    return success();
  } // matchAndRewrite

private:
  double dtTimestep;

}; // struct DurationUnitsConstantOpConversionPattern

/// Convert duration unit types via the adaptor with an incorrect
/// type to the specified type.
template <typename OperationType>
struct DurationUnitsConversionPattern
    : public OpConversionPattern<OperationType> {
  explicit DurationUnitsConversionPattern(MLIRContext *ctx,
                                          DurationTypeConverter &typeConverter)
      : OpConversionPattern<OperationType>(typeConverter, ctx, /*benefit=*/1) {}

  LogicalResult
  matchAndRewrite(OperationType op, typename OperationType::Adaptor adaptor,
                  ConversionPatternRewriter &rewriter) const override {

    // Update the operand input types using the adaptor
    rewriter.updateRootInPlace(
        op, [&]() { op->setOperands(adaptor.getOperands()); });

    return success();
  } // matchAndRewrite

}; // struct DurationUnitsConversionPattern

/// Convert duration unit types via the adaptor
/// for operations that return types.
template <typename ReturnsTypeOp>
struct DurationUnitsReturnsTypeOpConversionPattern
    : public OpConversionPattern<ReturnsTypeOp> {
  explicit DurationUnitsReturnsTypeOpConversionPattern(
      MLIRContext *ctx, DurationTypeConverter &typeConverter)
      : OpConversionPattern<ReturnsTypeOp>(typeConverter, ctx, /*benefit=*/1) {}

  LogicalResult
  matchAndRewrite(ReturnsTypeOp op, typename ReturnsTypeOp::Adaptor adaptor,
                  ConversionPatternRewriter &rewriter) const override {

    const auto numResults = op.getNumResults();
    SmallVector<Type, 1> resultTypes;
    for (uint i = 0; i < numResults; ++i) {
      auto type = op.getType(i);
      auto convertedType = this->typeConverter->convertType(type);
      if (!convertedType)
        convertedType = type;
      resultTypes.push_back(convertedType);
    }
    rewriter.replaceOpWithNewOp<ReturnsTypeOp>(
        op, resultTypes, adaptor.getOperands(), op->getAttrs());

    return success();
  } // matchAndRewrite

}; // struct DurationUnitsReturnsTypeOpConversionPattern

/// Update the types of operations that implement the callable interface.
/// Care must be taken to properly map the types of containing regions
/// using the SignatureConversion inteface. These are not well documented
/// but this implementation follows the SPIRVToLLVM implementation.
template <typename FunctionType>
struct DurationUnitsFunctionOpConversionPattern
    : public OpConversionPattern<FunctionType> {
  explicit DurationUnitsFunctionOpConversionPattern(
      MLIRContext *ctx, DurationTypeConverter &typeConverter)
      : OpConversionPattern<FunctionType>(typeConverter, ctx, /*benefit=*/1),
        typeConverter(typeConverter) {}

  LogicalResult
  matchAndRewrite(FunctionType funcLikeOp,
                  typename FunctionType::Adaptor adaptor,
                  ConversionPatternRewriter &rewriter) const override {

    auto funcLikeType = funcLikeOp.getFunctionType();
    // Create a signature converter for our interface
    DurationTypeConverter::SignatureConversion signatureConverter(
        funcLikeType.getNumInputs());

    // Generate the updated function signature type.
    // The signatureConverter is built up which will then be
    // used below to map region types in the rewriter.
    auto newFuncLikeType = typeConverter.convertFunctionSignature(
        funcLikeOp.getFunctionType(), signatureConverter);
    if (!newFuncLikeType)
      return failure();

    // Create a new function operation with the update signature type.
    Location const loc = funcLikeOp.getLoc();
    StringRef const name = funcLikeOp.getName();
    auto newFuncLikeOp =
        rewriter.create<FunctionType>(loc, name, newFuncLikeType);

    // Update the internal Regions/Blocks while ensuring the updated types are
    // appropriately propagated using the SignatureConverter we built up.
    rewriter.inlineRegionBefore(funcLikeOp.getBody(), newFuncLikeOp.getBody(),
                                newFuncLikeOp.end());
    if (failed(rewriter.convertRegionTypes(&newFuncLikeOp.getBody(),
                                           typeConverter, &signatureConverter)))
      return failure();

    rewriter.eraseOp(funcLikeOp);

    return success();
  }

private:
  DurationTypeConverter &typeConverter;

}; // struct DurationUnitsFunctionOpConversionPattern

/// Helper method to check that the duration units need to be converted.
bool checkTypeNeedsConversion(mlir::Type type, TimeUnits targetConvertUnits) {
  if (!type.isa<DurationType>())
    return false;
  auto durationType = type.cast<DurationType>();

  auto convertUnits = durationType.getUnits();
  if (convertUnits != targetConvertUnits)
    return true;
  return false;
} // checkTypeNeedsConversion

} // anonymous namespace

void ConvertDurationUnitsPass::runOnOperation() {
  Operation *moduleOperation = getOperation();

  // Extract conversion units
  auto targetConvertUnits = getTargetConvertUnits();

  double const dtConversion = getDtTimestep();

  auto &context = getContext();
  ConversionTarget target(context);

  // Type converter to ensure only durations of target units exist
  // after conversion
  DurationTypeConverter typeConverter(targetConvertUnits);

  RewritePatternSet patterns(&context);

  // Patterns below ensure that all operations that might have
  // durations are marked for potential unit conversion.
  target.addDynamicallyLegalOp<quir::ConstantOp>([&](quir::ConstantOp op) {
    auto type = op.getType();
    if (type.isa<DurationType>())
      return !checkTypeNeedsConversion(type, targetConvertUnits);

    return true;
  });

<<<<<<< HEAD
  target.addDynamicallyLegalOp<quir::CircuitOp, mlir::FuncOp>(
      [&](mlir::FunctionOpInterface op) {
        for (auto type : op.getArgumentTypes())
          if (checkTypeNeedsConversion(type, targetConvertUnits))
            return false;
        for (auto type : op.getResultTypes())
          if (checkTypeNeedsConversion(type, targetConvertUnits))
            return false;
=======
  target.addDynamicallyLegalOp<mlir::func::FuncOp>([&](mlir::func::FuncOp op) {
    for (auto type : op.getArgumentTypes())
      if (checkTypeNeedsConversion(type, targetConvertUnits))
        return false;
    for (auto type : op.getResultTypes())
      if (checkTypeNeedsConversion(type, targetConvertUnits))
        return false;

    return true;
  });

  target.addDynamicallyLegalOp<quir::CircuitOp>([&](quir::CircuitOp op) {
    for (auto type : op.getArgumentTypes())
      if (checkTypeNeedsConversion(type, targetConvertUnits))
        return false;
    for (auto type : op.getResultTypes())
      if (checkTypeNeedsConversion(type, targetConvertUnits))
        return false;
>>>>>>> fc385764

    return true;
  });

  // Only constant declared durations if their type is not
  // the target output duration type.
  target
      .addDynamicallyLegalOp<quir::DelayOp, quir::ReturnOp, quir::CallCircuitOp,
                             mlir::func::ReturnOp, mlir::func::CallOp>(
          [&](mlir::Operation *op) {
            for (auto type : op->getOperandTypes())
              if (checkTypeNeedsConversion(type, targetConvertUnits))
                return false;
            for (auto type : op->getResultTypes())
              if (checkTypeNeedsConversion(type, targetConvertUnits))
                return false;
            return true;
          });

  // Patterns to convert operations who's types might contain invalid duration
  // units.
  patterns.add<DurationUnitsConstantOpConversionPattern>(
      &getContext(), typeConverter, dtConversion);
  patterns.add<DurationUnitsConversionPattern<quir::DelayOp>,
               DurationUnitsConversionPattern<quir::ReturnOp>,
               DurationUnitsReturnsTypeOpConversionPattern<quir::CallCircuitOp>,
               DurationUnitsFunctionOpConversionPattern<quir::CircuitOp>,
               DurationUnitsConversionPattern<mlir::func::ReturnOp>,
               DurationUnitsReturnsTypeOpConversionPattern<mlir::func::CallOp>,
               DurationUnitsFunctionOpConversionPattern<mlir::func::FuncOp>>(
      &getContext(), typeConverter);

  if (failed(
          applyPartialConversion(moduleOperation, target, std::move(patterns))))
    return signalPassFailure();
}

TimeUnits ConvertDurationUnitsPass::getTargetConvertUnits() const {
  return units;
}

double ConvertDurationUnitsPass::getDtTimestep() { return dtTimestep; }

llvm::StringRef ConvertDurationUnitsPass::getArgument() const {
  return "convert-quir-duration-units";
}
llvm::StringRef ConvertDurationUnitsPass::getDescription() const {
  return "Convert the units of all duration types within the module to the "
         "specified units.";
}<|MERGE_RESOLUTION|>--- conflicted
+++ resolved
@@ -290,16 +290,6 @@
     return true;
   });
 
-<<<<<<< HEAD
-  target.addDynamicallyLegalOp<quir::CircuitOp, mlir::FuncOp>(
-      [&](mlir::FunctionOpInterface op) {
-        for (auto type : op.getArgumentTypes())
-          if (checkTypeNeedsConversion(type, targetConvertUnits))
-            return false;
-        for (auto type : op.getResultTypes())
-          if (checkTypeNeedsConversion(type, targetConvertUnits))
-            return false;
-=======
   target.addDynamicallyLegalOp<mlir::func::FuncOp>([&](mlir::func::FuncOp op) {
     for (auto type : op.getArgumentTypes())
       if (checkTypeNeedsConversion(type, targetConvertUnits))
@@ -318,7 +308,6 @@
     for (auto type : op.getResultTypes())
       if (checkTypeNeedsConversion(type, targetConvertUnits))
         return false;
->>>>>>> fc385764
 
     return true;
   });
