//===- SubroutineCloning.cpp - Resolve subroutine calls ---------*- C++ -*-===//
//
// (C) Copyright IBM 2023.
//
// This code is part of Qiskit.
//
// This code is licensed under the Apache License, Version 2.0 with LLVM
// Exceptions. You may obtain a copy of this license in the LICENSE.txt
// file in the root directory of this source tree.
//
// Any modifications or derivative works of this code must retain this
// copyright notice, and modified files need to carry a notice indicating
// that they have been altered from the originals.
//
//===----------------------------------------------------------------------===//
//
//  This file implements the pass for cloning subroutines, resolving all qubit
//  arguments and mangling subroutine names with the id of the arguments from
//  each call. Thus each cloned subroutine def matches with a call that has a
//  particular set of qubit arguments. The call is updated to match the newly
//  cloned def.
//
//===----------------------------------------------------------------------===//

#include "Dialect/QUIR/Transforms/SubroutineCloning.h"
#include "Dialect/QUIR/IR/QUIROps.h"
#include "Dialect/QUIR/Utils/Utils.h"

using namespace mlir;
using namespace mlir::quir;

auto SubroutineCloningPass::lookupQubitId(const Value val) -> int {
  auto declOp = val.getDefiningOp<DeclareQubitOp>();
  if (declOp)
    return declOp.getId().value();

  // Must be an argument to a function
  // see if we can find an attribute with the info
  if (auto blockArg = val.dyn_cast<BlockArgument>()) {
    unsigned argIdx = blockArg.getArgNumber();
    auto funcOp = dyn_cast<mlir::func::FuncOp>(blockArg.getOwner()->getParentOp());
    if (funcOp) {
      auto argAttr = funcOp.getArgAttrOfType<IntegerAttr>(
          argIdx, mlir::quir::getPhysicalIdAttrName());
      if (argAttr)
        return argAttr.getInt();
      funcOp->emitOpError()
          << "does not specify physicalId for qubit argument " << argIdx;
      signalPassFailure();
      return -1;
    } // if (funcOp)
    blockArg.getOwner()->getParentOp()->emitOpError()
        << "Parent op of non-declared qubit value is not a function!?\n";
    signalPassFailure();
    return -1;
  } // if (val is BlockArgument)
  llvm::errs()
      << "Found a qubit that was not declared and is not a block argument\n";
  signalPassFailure();
  return -1;
} // lookupQubitId

template <class CallLikeOp>
auto SubroutineCloningPass::getMangledName(Operation *op) -> std::string {
  auto callOp = dyn_cast<CallLikeOp>(op);
  std::string mangledName = callOp.getCallee().str();

  std::vector<Value> qOperands;
  qubitCallOperands(callOp, qOperands);

  for (Value qArg : qOperands) {
    int qId = SubroutineCloningPass::lookupQubitId(qArg);
    if (qId < 0) {
      callOp->emitOpError() << "Unable to resolve qubit ID for call\n";
      callOp->print(llvm::errs());
    }

    mangledName += "_q" + std::to_string(qId);
  }

  return mangledName;
} // getMangledName

template <class CallLikeOp, class FuncLikeOp>
void SubroutineCloningPass::processCallOp(Operation *op,
                                          SymbolOpMap &symbolOps) {
  auto callOp = dyn_cast<CallLikeOp>(op);
  OpBuilder build(moduleOperation->getRegion(0));

  // look for func def match
<<<<<<< HEAD
  Operation *findOp =
      SymbolTable::lookupSymbolIn(moduleOperation, callOp.getCallee());
=======
  auto search = symbolOps.find(callOp.callee());

  if (search == symbolOps.end()) {
    callOp->emitOpError() << "No matching function def found for "
                          << callOp.callee() << "\n";
    return signalPassFailure();
  }

  Operation *findOp = search->second;
>>>>>>> 82883b1f
  if (findOp) {
    std::vector<Value> qOperands;
    qubitCallOperands(callOp, qOperands);

    // first get the mangled name
    std::string mangledName = getMangledName<CallLikeOp>(callOp);
    callOp->setAttr("callee",
                    FlatSymbolRefAttr::get(&getContext(), mangledName));

    // does the mangled function already exist?
    if (symbolOps.find(mangledName) != symbolOps.end())
      return;

    // clone the func def with the new name
    FuncLikeOp newFunc = cast<FuncLikeOp>(build.clone(*findOp));
    newFunc->moveBefore(findOp);
    clonedFuncs.emplace(findOp);
    newFunc->setAttr(SymbolTable::getSymbolAttrName(),
                     StringAttr::get(&getContext(), mangledName));

    // add qubit ID attributes to all the arguments
    for (uint ii = 0; ii < callOp.getOperands().size(); ++ii) {
      if (callOp.getOperands()[ii].getType().template isa<QubitType>()) {
        int qId =
            lookupQubitId(callOp.getOperands()[ii]); // copy qubitId from call
        newFunc.setArgAttrs(
            ii, ArrayRef({NamedAttribute(
                    StringAttr::get(&getContext(),
                                    mlir::quir::getPhysicalIdAttrName()),
                    build.getI32IntegerAttr(qId))}));
      }
    }

    // add calls within the new func def to the callWorkList
    newFunc->walk([&](CallLikeOp op) { callWorkList.push_back(op); });

    symbolOps[mangledName] = newFunc.getOperation();

  } else { // matching function not found
    callOp->emitOpError() << "No matching function def found for "
                          << callOp.getCallee() << "\n";
    return signalPassFailure();
  }

} // processCallOp

// Entry point for the pass.
void SubroutineCloningPass::runOnOperation() {
  moduleOperation = getOperation();
  Operation *mainFunc = getMainFunction(moduleOperation);
  callWorkList.clear();

  if (!mainFunc) {
    llvm::errs() << "No main function found, cannot clone subroutines!\n";
    return signalPassFailure();
  }

  mainFunc->walk([&](CallSubroutineOp op) { callWorkList.push_back(op); });

  SymbolOpMap symbolOps;

  if (!callWorkList.empty()) {
    moduleOperation->walk([&](FuncOp functionOp) {
      symbolOps[functionOp.sym_name()] = functionOp.getOperation();
    });
  }

  while (!callWorkList.empty()) {
    Operation *op = callWorkList.front();
    callWorkList.pop_front();
<<<<<<< HEAD
    processCallOp<CallSubroutineOp, mlir::func::FuncOp>(op);
=======
    processCallOp<CallSubroutineOp, FuncOp>(op, symbolOps);
>>>>>>> 82883b1f
  }

  mainFunc->walk([&](CallCircuitOp op) { callWorkList.push_back(op); });

  if (!callWorkList.empty()) {
    symbolOps.clear();
    moduleOperation->walk([&](CircuitOp circuitOp) {
      symbolOps[circuitOp.sym_name()] = circuitOp.getOperation();
    });
  }

  while (!callWorkList.empty()) {
    Operation *op = callWorkList.front();
    callWorkList.pop_front();
    processCallOp<CallCircuitOp, CircuitOp>(op, symbolOps);
  }

  // All subroutine defs that have been cloned are no longer needed
  for (Operation *op : clonedFuncs)
    op->erase();

} // runOnOperation

llvm::StringRef SubroutineCloningPass::getArgument() const {
  return "subroutine-cloning";
}
llvm::StringRef SubroutineCloningPass::getDescription() const {
  return "Resolve subroutine calls and clone function defs "
         "for each combination of qubit arguments. Calls are updated to match, "
         "the qubit arguments of the cloned def are decorated with attributes "
         "listing the id that the qubit should have";
}<|MERGE_RESOLUTION|>--- conflicted
+++ resolved
@@ -88,20 +88,15 @@
   OpBuilder build(moduleOperation->getRegion(0));
 
   // look for func def match
-<<<<<<< HEAD
-  Operation *findOp =
-      SymbolTable::lookupSymbolIn(moduleOperation, callOp.getCallee());
-=======
-  auto search = symbolOps.find(callOp.callee());
+  auto search = symbolOps.find(callOp.getCallee());
 
   if (search == symbolOps.end()) {
     callOp->emitOpError() << "No matching function def found for "
-                          << callOp.callee() << "\n";
+                          << callOp.getCallee() << "\n";
     return signalPassFailure();
   }
 
   Operation *findOp = search->second;
->>>>>>> 82883b1f
   if (findOp) {
     std::vector<Value> qOperands;
     qubitCallOperands(callOp, qOperands);
@@ -164,19 +159,15 @@
   SymbolOpMap symbolOps;
 
   if (!callWorkList.empty()) {
-    moduleOperation->walk([&](FuncOp functionOp) {
-      symbolOps[functionOp.sym_name()] = functionOp.getOperation();
+    moduleOperation->walk([&](mlir::func::FuncOp functionOp) {
+      symbolOps[functionOp.getSymName()] = functionOp.getOperation();
     });
   }
 
   while (!callWorkList.empty()) {
     Operation *op = callWorkList.front();
     callWorkList.pop_front();
-<<<<<<< HEAD
-    processCallOp<CallSubroutineOp, mlir::func::FuncOp>(op);
-=======
-    processCallOp<CallSubroutineOp, FuncOp>(op, symbolOps);
->>>>>>> 82883b1f
+    processCallOp<CallSubroutineOp, mlir::func::FuncOp>(op, symbolOps);
   }
 
   mainFunc->walk([&](CallCircuitOp op) { callWorkList.push_back(op); });
@@ -184,7 +175,7 @@
   if (!callWorkList.empty()) {
     symbolOps.clear();
     moduleOperation->walk([&](CircuitOp circuitOp) {
-      symbolOps[circuitOp.sym_name()] = circuitOp.getOperation();
+      symbolOps[circuitOp.getSymName()] = circuitOp.getOperation();
     });
   }
 
