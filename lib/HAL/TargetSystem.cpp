//===- TargetSystem.cpp -----------------------------------------*- C++ -*-===//
//
// (C) Copyright IBM 2023.
//
// This code is part of Qiskit.
//
// This code is licensed under the Apache License, Version 2.0 with LLVM
// Exceptions. You may obtain a copy of this license in the LICENSE.txt
// file in the root directory of this source tree.
//
// Any modifications or derivative works of this code must retain this
// copyright notice, and modified files need to carry a notice indicating
// that they have been altered from the originals.
//
//===----------------------------------------------------------------------===//

#include "HAL/TargetSystem.h"

#include "API/errors.h"
#include "Dialect/QUIR/Utils/Utils.h"

#include "mlir/IR/BuiltinAttributes.h"
#include "mlir/IR/BuiltinOps.h"
#include "mlir/Support/Timing.h"

#include "llvm/ADT/StringRef.h"
#include "llvm/Support/Error.h"

#include <string>
#include <sys/types.h>
#include <utility>

using namespace qssc::hal;
using namespace qssc::payload;

Target::Target(std::string name, Target *parent)
    : name(std::move(name)), parent(parent) {}

llvm::Error Target::emitToPayloadPostChildren(mlir::ModuleOp targetModuleOp,
                                              payload::Payload &payload) {
  return llvm::Error::success();
}

<<<<<<< HEAD
TargetSystem::TargetSystem(std::string name, Target *parent,
                           qssc::OptDiagnosticCallback onDiagnostic_)
    : onDiagnostic_(std::move(onDiagnostic_)), Target(std::move(name), parent) {
}
=======
void Target::enableTiming(mlir::TimingScope &timingScope) {
  rootTimer = timingScope.nest(getName());
  rootTimer.hide();
}

void Target::disableTiming() { rootTimer.stop(); }

mlir::TimingScope Target::getTimer(llvm::StringRef name) {
  return rootTimer.nest(name);
}

TargetSystem::TargetSystem(std::string name, Target *parent)
    : Target(std::move(name), parent) {}
>>>>>>> 0bb92dac

llvm::Expected<mlir::ModuleOp>
TargetSystem::getModule(mlir::ModuleOp parentModuleOp) {
  // For the system we treat the top-level parent module as the system module
  // currently.
  // TODO: Add a more general target module formalism
  return parentModuleOp;
}

llvm::Expected<TargetInstrument *>
TargetSystem::getInstrumentWithNodeId(uint nodeId) const {
  for (auto *inst : getInstruments())
    if (inst->getNodeId() == nodeId)
      return inst;

  return llvm::createStringError(llvm::inconvertibleErrorCode(),
                                 "Could not find instrument with nodeId " +
                                     std::to_string(nodeId));
}

TargetInstrument::TargetInstrument(std::string name, Target *parent)
    : Target(std::move(name), parent) {}

llvm::Expected<mlir::ModuleOp>
TargetInstrument::getModule(mlir::ModuleOp parentModuleOp) {
  for (auto childModuleOp :
       parentModuleOp.getBody()->getOps<mlir::ModuleOp>()) {
    auto moduleNodeType =
        childModuleOp->getAttrOfType<mlir::StringAttr>("quir.nodeType");
    auto moduleNodeId = mlir::quir::getNodeId(childModuleOp);
    if (auto err = moduleNodeId.takeError())
      return std::move(err);
    // Match by node type & id
    if (moduleNodeType && moduleNodeType.getValue() == getNodeType() &&
        moduleNodeId.get() == getNodeId())
      return childModuleOp;
  }
  return llvm::createStringError(
      llvm::inconvertibleErrorCode(),
      "Could not find target module for target " + getName() +
          ". Searching for quir.nodeType=" + getNodeType() +
          " and quir.nodeId=" + std::to_string(getNodeId()));
}<|MERGE_RESOLUTION|>--- conflicted
+++ resolved
@@ -41,12 +41,6 @@
   return llvm::Error::success();
 }
 
-<<<<<<< HEAD
-TargetSystem::TargetSystem(std::string name, Target *parent,
-                           qssc::OptDiagnosticCallback onDiagnostic_)
-    : onDiagnostic_(std::move(onDiagnostic_)), Target(std::move(name), parent) {
-}
-=======
 void Target::enableTiming(mlir::TimingScope &timingScope) {
   rootTimer = timingScope.nest(getName());
   rootTimer.hide();
@@ -58,9 +52,10 @@
   return rootTimer.nest(name);
 }
 
-TargetSystem::TargetSystem(std::string name, Target *parent)
-    : Target(std::move(name), parent) {}
->>>>>>> 0bb92dac
+TargetSystem::TargetSystem(std::string name, Target *parent,
+                           qssc::OptDiagnosticCallback onDiagnostic_)
+    : onDiagnostic_(std::move(onDiagnostic_)), Target(std::move(name), parent) {
+}
 
 llvm::Expected<mlir::ModuleOp>
 TargetSystem::getModule(mlir::ModuleOp parentModuleOp) {
