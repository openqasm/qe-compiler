--- conflicted
+++ resolved
@@ -82,13 +82,11 @@
   case ErrorCategory::QSSControlSystemResourcesExceeded:
     return "Control system resources exceeded";
 
-<<<<<<< HEAD
+  case ErrorCategory::QSSTargetUnsupportedOperation:
+    return "An unsupported operation on a target was used";
+
   case ErrorCategory::QSSUnsupportedQASM3:
     return "The provided QASM3 is not supported by the compiler";
-=======
-  case ErrorCategory::QSSTargetUnsupportedOperation:
-    return "An unsupported operation on a target was used";
->>>>>>> ffdb2be2
 
   case ErrorCategory::UncategorizedError:
     return "Compilation failure";
