--- conflicted
+++ resolved
@@ -53,6 +53,7 @@
 #include "Frontend/OpenQASM3/OpenQASM3Frontend.h"
 
 #include <filesystem>
+#include <string_view>
 #include <utility>
 
 using namespace mlir;
@@ -665,11 +666,10 @@
 }
 
 llvm::Error
-<<<<<<< HEAD
-qssc::bindParameters(llvm::StringRef target, llvm::StringRef configPath,
-                     llvm::StringRef moduleInputPath,
-                     llvm::StringRef payloadOutputPath,
-                     qssc::parameters::ParameterSource &parameters) {
+_bindParameters(std::string_view target, std::string_view configPath,
+                std::string_view moduleInputPath,
+                std::string_view payloadOutputPath,
+                std::unordered_map<std::string, double> const &parameters) {
 
   MLIRContext context{};
 
@@ -695,11 +695,6 @@
   }
 
   llvm::outs() << "Loaded target " << targetInfo.getName() << "\n";
-=======
-_bindParameters(std::string_view target, std::string_view moduleInputPath,
-                std::string_view payloadOutputPath,
-                std::unordered_map<std::string, double> const &parameters) {
->>>>>>> c528f677
 
   // ZipPayloads are implemented with libzip, which only supports updating a zip
   // archive in-place. Thus, copy module to payload first, then update payload
@@ -711,24 +706,20 @@
     return llvm::make_error<llvm::StringError>(
         "Failed to copy circuit module to payload", copyError);
 
-<<<<<<< HEAD
   auto *factory = targetInst.get()->getPatchableBinaryFactory();
   return qssc::parameters::bindParameters(moduleInputPath, payloadOutputPath,
                                           parameters, factory);
-=======
-  // TODO actually update parameters, tbd in later commits.
-
-  return llvm::Error::success();
 }
 
 int qssc::bindParameters(
-    std::string_view target, std::string_view moduleInputPath,
+    std::string_view target, std:string_view configPath,
+    std::string_view moduleInputPath,
     std::string_view payloadOutputPath,
     std::unordered_map<std::string, double> const &parameters,
     std::string *errorMessage) {
 
   auto successOrErr =
-      _bindParameters(target, moduleInputPath, payloadOutputPath, parameters);
+      _bindParameters(target, configPath, moduleInputPath, payloadOutputPath, parameters);
 
   if (successOrErr) {
     if (errorMessage) {
@@ -739,5 +730,4 @@
     return 1;
   }
   return 0;
->>>>>>> c528f677
 }