--- conflicted
+++ resolved
@@ -33,10 +33,6 @@
 #include "QSSC.h"
 
 #include "HAL/PassRegistration.h"
-<<<<<<< HEAD
-#include "HAL/TargetSystemRegistry.h"
-=======
->>>>>>> 87b0b562
 #include "HAL/TargetSystem.h"
 #include "HAL/TargetSystemRegistry.h"
 
@@ -363,12 +359,8 @@
 
   if (showTargets) {
     llvm::outs() << "Registered Targets:\n";
-<<<<<<< HEAD
-    for (const auto &target : qssc::hal::registry::TargetSystemRegistry::registeredPlugins()) {
-=======
     for (const auto &target :
          qssc::hal::registry::TargetSystemRegistry::registeredPlugins()) {
->>>>>>> 87b0b562
       // Constants chosen empirically to align with --help.
       // TODO: Select constants more intelligently.
       qssc::plugin::registry::printHelpStr(target.second, 2, 57);
@@ -382,25 +374,16 @@
   determineOutputType();
 
   // Make sure target exists if specified
-<<<<<<< HEAD
-  if (!targetStr.empty() && !qssc::hal::registry::TargetSystemRegistry::pluginExists(targetStr))
-=======
   if (!targetStr.empty() &&
       !qssc::hal::registry::TargetSystemRegistry::pluginExists(targetStr))
->>>>>>> 87b0b562
     return llvm::createStringError(llvm::inconvertibleErrorCode(),
                                    "Error: Target " + targetStr +
                                        " is not registered.");
 
   qssc::hal::registry::TargetSystemInfo &targetInfo =
-<<<<<<< HEAD
-      *qssc::hal::registry::TargetSystemRegistry::lookupPluginInfo(targetStr).getValueOr(
-          qssc::hal::registry::TargetSystemRegistry::nullTargetSystemInfo());
-=======
       *qssc::hal::registry::TargetSystemRegistry::lookupPluginInfo(targetStr)
            .getValueOr(qssc::hal::registry::TargetSystemRegistry::
                            nullTargetSystemInfo());
->>>>>>> 87b0b562
 
   MLIRContext context{};
   llvm::Optional<llvm::StringRef> conf{};
