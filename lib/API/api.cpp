--- conflicted
+++ resolved
@@ -698,11 +698,7 @@
                std::string_view payloadOutputPath,
                std::unordered_map<std::string, double> const &arguments,
                bool treatWarningsAsErrors,
-<<<<<<< HEAD
-               std::optional<qssc::DiagnosticCallback> onDiagnostic) {
-=======
                const std::optional<qssc::DiagnosticCallback> &onDiagnostic) {
->>>>>>> df804289
 
   MLIRContext context{};
 
@@ -758,19 +754,11 @@
     std::string_view moduleInputPath, std::string_view payloadOutputPath,
     std::unordered_map<std::string, double> const &arguments,
     bool treatWarningsAsErrors,
-<<<<<<< HEAD
-    std::optional<qssc::DiagnosticCallback> onDiagnostic) {
-
-  if (auto err = _bindArguments(
-          target, configPath, moduleInputPath, payloadOutputPath, arguments,
-          treatWarningsAsErrors, std::move(onDiagnostic))) {
-=======
     const std::optional<qssc::DiagnosticCallback> &onDiagnostic) {
 
   if (auto err =
           _bindArguments(target, configPath, moduleInputPath, payloadOutputPath,
                          arguments, treatWarningsAsErrors, onDiagnostic)) {
->>>>>>> df804289
     llvm::logAllUnhandledErrors(std::move(err), llvm::errs());
     return 1;
   }
