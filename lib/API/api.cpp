//===- api.cpp --------------------------------------------------*- C++ -*-===//
//
// (C) Copyright IBM 2023.
//
// This code is part of Qiskit.
//
// This code is licensed under the Apache License, Version 2.0 with LLVM
// Exceptions. You may obtain a copy of this license in the LICENSE.txt
// file in the root directory of this source tree.
//
// Any modifications or derivative works of this code must retain this
// copyright notice, and modified files need to carry a notice indicating
// that they have been altered from the originals.
//
//===----------------------------------------------------------------------===//

#include "API/api.h"
#include "API/errors.h"
#include "Config/CLIConfig.h"
#include "Config/EnvVarConfig.h"

#include "mlir/IR/AsmState.h"
#include "mlir/IR/BuiltinOps.h"
#include "mlir/IR/Diagnostics.h"
#include "mlir/IR/Dialect.h"
#include "mlir/IR/DialectRegistry.h"
#include "mlir/IR/MLIRContext.h"
#include "mlir/InitAllExtensions.h"
#include "mlir/InitAllPasses.h"
#include "mlir/Parser/Parser.h"
#include "mlir/Pass/PassManager.h"
#include "mlir/Support/FileUtilities.h"
#include "mlir/Support/Timing.h"

#include "llvm/ADT/StringRef.h"
#include "llvm/Support/CommandLine.h"
#include "llvm/Support/Error.h"
#include "llvm/Support/ErrorHandling.h"
#include "llvm/Support/FileSystem.h"
#include "llvm/Support/InitLLVM.h"
#include "llvm/Support/SourceMgr.h"
#include "llvm/Support/ToolOutputFile.h"

#include "Arguments/Arguments.h"
#include "Payload/Payload.h"
#include "Payload/PayloadRegistry.h"
#include "QSSC.h"

#include "HAL/Compile/ThreadedCompilationManager.h"
#include "HAL/PassRegistration.h"
#include "HAL/TargetSystem.h"
#include "HAL/TargetSystemRegistry.h"

#include "Dialect/OQ3/Transforms/Passes.h"
#include "Dialect/Pulse/IR/PulseDialect.h"
#include "Dialect/Pulse/Transforms/Passes.h"
#include "Dialect/QCS/Utils/ParameterInitialValueAnalysis.h"
#include "Dialect/QUIR/Transforms/Passes.h"
#include "Dialect/RegisterDialects.h"
#include "Dialect/RegisterPasses.h"

#include "Frontend/OpenQASM3/OpenQASM3Frontend.h"

#include <filesystem>
#include <fstream>
#include <optional>
#include <string_view>
#include <utility>

using namespace mlir;

static llvm::cl::opt<std::string> inputSource(
    llvm::cl::Positional, llvm::cl::desc("Input filename or program source"),
    llvm::cl::init("-"), llvm::cl::cat(qssc::config::getQSSCCategory()));

static llvm::cl::opt<std::string>
    outputFilename("o", llvm::cl::desc("Output filename"),
                   llvm::cl::value_desc("filename"), llvm::cl::init("-"),
                   llvm::cl::cat(qssc::config::getQSSCCategory()));

static llvm::cl::opt<bool>
    directInput("direct",
                llvm::cl::desc("Accept the input program directly as a string"),
                llvm::cl::cat(qssc::config::getQSSCCategory()));

static llvm::cl::opt<bool> verifyDiagnostics(
    "verify-diagnostics",
    llvm::cl::desc("Check that emitted diagnostics match "
                   "expected-* lines on the corresponding line"),
    llvm::cl::init(false), llvm::cl::cat(qssc::config::getQSSCCategory()));

#ifndef NOVERIFY
#define VERIFY_PASSES_DEFAULT true
#else
#define VERIFY_PASSES_DEFAULT false
#endif

static llvm::cl::opt<bool> verifyPasses(
    "verify-each",
    llvm::cl::desc("Run the verifier after each transformation pass"),
    llvm::cl::init(VERIFY_PASSES_DEFAULT),
    llvm::cl::cat(qssc::config::getQSSCCategory()));

static llvm::cl::opt<bool> showDialects(
    "show-dialects", llvm::cl::desc("Print the list of registered dialects"),
    llvm::cl::init(false), llvm::cl::cat(qssc::config::getQSSCCategory()));

static llvm::cl::opt<bool> showTargets(
    "show-targets", llvm::cl::desc("Print the list of registered targets"),
    llvm::cl::init(false), llvm::cl::cat(qssc::config::getQSSCCategory()));

static llvm::cl::opt<bool> showPayloads(
    "show-payloads", llvm::cl::desc("Print the list of registered payloads"),
    llvm::cl::init(false), llvm::cl::cat(qssc::config::getQSSCCategory()));

static llvm::cl::opt<bool> showConfig(
    "show-config", llvm::cl::desc("Print the loaded compiler configuration."),
    llvm::cl::init(false), llvm::cl::cat(qssc::config::getQSSCCategory()));

static llvm::cl::opt<bool> plaintextPayload(
    "plaintext-payload", llvm::cl::desc("Write the payload in plaintext"),
    llvm::cl::init(false), llvm::cl::cat(qssc::config::getQSSCCategory()));

static llvm::cl::opt<bool> includeSourceInPayload(
    "include-source", llvm::cl::desc("Write the input source into the payload"),
    llvm::cl::init(false), llvm::cl::cat(qssc::config::getQSSCCategory()));

static llvm::cl::opt<bool> compileTargetIr(
    "compile-target-ir", llvm::cl::desc("Apply the target's IR compilation"),
    llvm::cl::init(false), llvm::cl::cat(qssc::config::getQSSCCategory()));

static llvm::cl::opt<bool> bypassPayloadTargetCompilation(
    "bypass-payload-target-compilation",
    llvm::cl::desc("Bypass target compilation during payload generation."),
    llvm::cl::init(false), llvm::cl::cat(qssc::config::getQSSCCategory()));

namespace {
enum InputType { NONE, QASM, MLIR, QOBJ };
} // anonymous namespace
static llvm::cl::opt<enum InputType> inputType(
    "X", llvm::cl::init(InputType::NONE),
    llvm::cl::desc("Specify the kind of input desired"),
    llvm::cl::values(
        clEnumValN(InputType::QASM, "qasm",
                   "load the input file as an OpenQASM 3.0 source")),
    llvm::cl::values(clEnumValN(MLIR, "mlir",
                                "load the input file as an MLIR file")),
    llvm::cl::values(clEnumValN(QOBJ, "qobj",
                                "load the input file as a QOBJ file")));

namespace {
enum Action {
  None,
  DumpAST,
  DumpASTPretty,
  DumpMLIR,
  DumpWaveMem,
  GenQEM,
  GenQEQEM
};
} // anonymous namespace
static llvm::cl::opt<enum Action> emitAction(
    "emit", llvm::cl::init(Action::None),
    llvm::cl::desc("Select the kind of output desired"),
    llvm::cl::values(clEnumValN(DumpAST, "ast", "output the AST dump")),
    llvm::cl::values(clEnumValN(DumpASTPretty, "ast-pretty",
                                "pretty print the AST")),
    llvm::cl::values(clEnumValN(DumpMLIR, "mlir", "output the MLIR dump")),
    llvm::cl::values(clEnumValN(DumpWaveMem, "wavemem",
                                "output the waveform memory")),
    llvm::cl::values(clEnumValN(GenQEM, "qem",
                                "generate a quantum executable module (qem) "
                                "for execution on hardware")),
    llvm::cl::values(clEnumValN(
        GenQEQEM, "qe-qem",
        "generate a target-specific quantum executable module (qeqem) "
        "for execution on hardware")));

namespace qss {
enum FileExtension { None, AST, ASTPRETTY, QASM, QOBJ, MLIR, WMEM, QEM, QEQEM };
} // namespace qss

auto fileExtensionToStr(const qss::FileExtension &inExt) -> std::string {
  switch (inExt) {
  case qss::FileExtension::AST:
    return "ast";
    break;
  case qss::FileExtension::ASTPRETTY:
    return "ast-pretty";
    break;
  case qss::FileExtension::QASM:
    return "qasm";
    break;
  case qss::FileExtension::QOBJ:
    return "qobj";
    break;
  case qss::FileExtension::MLIR:
    return "mlir";
    break;
  case qss::FileExtension::WMEM:
    return "wmem";
    break;
  case qss::FileExtension::QEM:
    return "qem";
    break;
  case qss::FileExtension::QEQEM:
    return "qeqem";
    break;
  default:
    return "none";
    break;
  }
  return "none";
}

auto fileExtensionToInputType(const qss::FileExtension &inExt) -> InputType {
  switch (inExt) {
  case qss::FileExtension::QASM:
    return InputType::QASM;
    break;
  case qss::FileExtension::QOBJ:
    return InputType::QOBJ;
    break;
  case qss::FileExtension::MLIR:
    return InputType::MLIR;
    break;
  default:
    break;
  }
  return InputType::NONE;
}

auto fileExtensionToAction(const qss::FileExtension &inExt) -> Action {
  switch (inExt) {
  case qss::FileExtension::AST:
    return Action::DumpAST;
    break;
  case qss::FileExtension::ASTPRETTY:
    return Action::DumpASTPretty;
    break;
  case qss::FileExtension::MLIR:
    return Action::DumpMLIR;
    break;
  case qss::FileExtension::WMEM:
    return Action::DumpWaveMem;
    break;
  case qss::FileExtension::QEM:
    return Action::GenQEM;
    break;
  case qss::FileExtension::QEQEM:
    return Action::GenQEQEM;
    break;
  default:
    break;
  }
  return Action::None;
}

auto strToFileExtension(const std::string &extStr) -> qss::FileExtension {
  if (extStr == "ast" || extStr == "AST")
    return qss::FileExtension::AST;
  if (extStr == "ast-pretty" || extStr == "AST-PRETTY")
    return qss::FileExtension::ASTPRETTY;
  if (extStr == "qasm" || extStr == "QASM")
    return qss::FileExtension::QASM;
  if (extStr == "qobj" || extStr == "QOBJ")
    return qss::FileExtension::QOBJ;
  if (extStr == "mlir" || extStr == "MLIR")
    return qss::FileExtension::MLIR;
  if (extStr == "wmem" || extStr == "WMEM")
    return qss::FileExtension::WMEM;
  if (extStr == "qem" || extStr == "QEM")
    return qss::FileExtension::QEM;
  if (extStr == "qeqem" || extStr == "QEQEM")
    return qss::FileExtension::QEQEM;
  return qss::FileExtension::None;
}

// extracts the file extension and returns the enum qss::FileExtension type
auto getExtension(const std::string &inStr) -> qss::FileExtension {
  auto pos = inStr.find_last_of('.');
  if (pos < inStr.length())
    return strToFileExtension(inStr.substr(pos + 1));
  return qss::FileExtension::None;
}

<<<<<<< HEAD
auto registerPassManagerCLOpts() {
=======
llvm::Error registerPasses() {
  // TODO: Register standalone passes here.
  llvm::Error err = llvm::Error::success();
  mlir::oq3::registerOQ3Passes();
  mlir::oq3::registerOQ3PassPipeline();
  mlir::qcs::registerQCSPasses();
  mlir::quir::registerQuirPasses();
  mlir::quir::registerQuirPassPipeline();
  mlir::pulse::registerPulsePasses();
  mlir::pulse::registerPulsePassPipeline();
  mlir::registerConversionPasses();

  err = llvm::joinErrors(std::move(err), qssc::hal::registerTargetPasses());
  err = llvm::joinErrors(std::move(err), qssc::hal::registerTargetPipelines());

  mlir::registerAllPasses();
  return err;
}

auto registerCLOpts() {
>>>>>>> 503eb93d
  mlir::registerAsmPrinterCLOptions();
  mlir::registerMLIRContextCLOptions();
  mlir::registerPassManagerCLOptions();
  mlir::registerDefaultTimingManagerCLOptions();
  qssc::hal::compile::registerTargetCompilationManagerCLOptions();
}

llvm::Error determineInputType() {
  if (inputType == InputType::NONE) {
    inputType = fileExtensionToInputType(getExtension(inputSource));
    if (inputType == InputType::NONE) {
      if (directInput) {
        inputType = InputType::QASM;
      } else {
        return llvm::createStringError(
            llvm::inconvertibleErrorCode(),
            "Unable to autodetect file extension type! Please specify the "
            "input type with -X");
      }
    } else if (directInput && inputType != InputType::QASM) {
      return llvm::createStringError(
          llvm::inconvertibleErrorCode(),
          "Can only compile direct input when the input type is QASM");
    }
  }
  return llvm::Error::success();
}

void determineOutputType() {
  if (outputFilename != "-") {
    Action extensionAction =
        fileExtensionToAction(getExtension(outputFilename));
    if (extensionAction == Action::None && emitAction == Action::None) {
      llvm::errs()
          << "Can't figure out file extension of specified output file "
          << outputFilename << " defaulting to dumping MLIR\n";
      emitAction = Action::DumpMLIR;
    } else if (emitAction == Action::None) {
      emitAction = extensionAction;
    } else if (extensionAction != emitAction) {
      llvm::errs() << "Warning! The output type in the file extension doesn't "
                      "match the output type specified by --emit!\n";
    }
  } else {
    if (emitAction == Action::None)
      emitAction = Action::DumpMLIR;
  }
}

static void printVersion(llvm::raw_ostream &out) {
  out << "Quantum System Software (QSS) compiler version "
      << qssc::getQSSCVersion() << "\n";
}

/// @brief Build the QSSConfig using the standard sources and assign to the
/// supplied context.
///
/// The configuration precedence order is
/// 1. Default values
/// 2. Environment variables
/// 3. CLI arguments.
///
/// @param context The context to build and register the configuration for.
/// @return The constructed configuration that has been registered for the
/// supplied context.
static llvm::Expected<const qssc::config::QSSConfig &>
buildConfig_(mlir::MLIRContext *context) {
  // First populate the configuration from default values then
  // environment variables.
  auto config = qssc::config::EnvVarConfigBuilder().buildConfig();
  if (auto err = config.takeError())
    // Explicit move required for some systems as automatic move
    // is not recognized.
    return std::move(err);

  // Apply CLI options of top of the configuration constructed above.
  if (auto err = qssc::config::CLIConfigBuilder().populateConfig(*config))
    // Explicit move required for some systems as automatic move
    // is not recognized.
    return std::move(err);

  // Set this as the configuration for the current context
  qssc::config::setContextConfig(context, std::move(*config));

  // Return a constant reference to the managed configuration
  return qssc::config::getContextConfig(context);
}

/// @brief Emit the registered dialects to llvm::outs
static void showDialects_(const DialectRegistry &registry) {
  llvm::outs() << "Registered Dialects:\n";
  for (const auto &registeredDialect : registry.getDialectNames())
    llvm::outs() << registeredDialect << "\n";
}

/// @brief Emit the registered targets to llvm::outs
static void showTargets_() {
  llvm::outs() << "Registered Targets:\n";
  for (const auto &target :
       qssc::hal::registry::TargetSystemRegistry::registeredPlugins()) {
    // Constants chosen empirically to align with --help.
    // TODO: Select constants more intelligently.
    qssc::plugin::registry::printHelpStr(target.second, 2, 57);
  }
}

/// @brief Emit the registered payload to llvm::outs
static void showPayloads_() {
  llvm::outs() << "Registered Payloads:\n";
  for (const auto &payload :
       qssc::payload::registry::PayloadRegistry::registeredPlugins()) {
    // Constants chosen empirically to align with --help.
    // TODO: Select constants more intelligently.
    qssc::plugin::registry::printHelpStr(payload.second, 2, 57);
  }
}

/// @brief Build the target for this MLIRContext based on the supplied config.
/// @param context The supplied context to build the target for.
/// @param config The configuration defining the context to build.
/// @return The constructed TargetSystem.
static llvm::Expected<qssc::hal::TargetSystem &>
buildTarget_(MLIRContext *context, const qssc::config::QSSConfig &config) {
  const auto &targetName = config.targetName;
  const auto &targetConfigPath = config.targetConfigPath;

  if (targetName.has_value()) {
    if (!qssc::hal::registry::TargetSystemRegistry::pluginExists(*targetName))
      // Make sure target exists if specified
      return llvm::createStringError(llvm::inconvertibleErrorCode(),
                                     "Error: Target " + *targetName +
                                         " is not registered.");
    if (!targetConfigPath.has_value())
      // If the target exists we must have a configuration path.
      return llvm::createStringError(
          llvm::inconvertibleErrorCode(),
          "Error: A target configuration path was not specified.");
  }
  qssc::hal::registry::TargetSystemInfo &targetInfo =
      *qssc::hal::registry::TargetSystemRegistry::lookupPluginInfo(
           targetName.value_or(""))
           .value_or(qssc::hal::registry::TargetSystemRegistry::
                         nullTargetSystemInfo());

  std::optional<llvm::StringRef> conf{};
  if (targetConfigPath.has_value())
    conf.emplace(*targetConfigPath);

  auto created = targetInfo.createTarget(context, conf);
  if (auto err = created.takeError()) {
    return llvm::joinErrors(
        llvm::createStringError(llvm::inconvertibleErrorCode(),
                                "Unable to create target!"),
        std::move(err));
  }

  return *created.get();
}

/// @brief Generate the final QEM.
/// @param targetCompilationManager Target compilation to build the QEM with.
/// @param payload The payload to populate
/// @param moduleOp The module to build for
/// @param ostream The output ostream to populate
/// @return The output error if one occurred.
static llvm::Error generateQEM_(
    qssc::hal::compile::TargetCompilationManager *targetCompilationManager,
    std::unique_ptr<qssc::payload::Payload> payload, mlir::ModuleOp moduleOp,
    llvm::raw_ostream *ostream) {

  if (auto err = targetCompilationManager->compilePayload(
          moduleOp, *payload,
          /* doCompileMLIR=*/!bypassPayloadTargetCompilation))
    return err;

  if (plaintextPayload)
    payload->writePlain(*ostream);
  else
    payload->write(*ostream);

  return llvm::Error::success();
}

/// @brief Print the output to an ostream.
/// @param ostream The ostream to populate.
/// @param moduleOp The ModuleOp to dump.
static void dumpMLIR_(llvm::raw_ostream *ostream, mlir::ModuleOp moduleOp) {
  moduleOp.print(*ostream);
  *ostream << '\n';
}

using ErrorHandler = function_ref<LogicalResult(const Twine &)>;

static void buildPassManager_(mlir::PassManager &pm) {
  mlir::applyPassManagerCLOptions(pm);
  mlir::applyDefaultTimingPassManagerCLOptions(pm);

  // Configure verifier
  pm.enableVerifier(verifyPasses);
}

static llvm::Error
buildPassManager(mlir::PassManager &pm,
                 mlir::PassPipelineCLParser &passPipelineParser,
                 ErrorHandler errorHandler) {
  buildPassManager_(pm);
  // Build the provided pipeline.
  if (failed(passPipelineParser.addToPipeline(pm, errorHandler)))
    return llvm::createStringError(llvm::inconvertibleErrorCode(),
                                   "Problem adding passes to passPipeline!");
  return llvm::Error::success();
}

/// @brief Emit MLIR from the compiler
/// @param ostream Output stream to emit to
/// @param context The active MLIR context
/// @param moduleOp The module operation to process and emit
/// @param config Compilation configuration options
/// @param targetCompilationManager The target's compilation scheduler
/// @param passPipelineParser The Parser for the passpipeline
/// @param errorHandler MLIR error handler
/// @return
static llvm::Error emitMLIR_(
    llvm::raw_ostream *ostream, mlir::MLIRContext &context,
    mlir::ModuleOp moduleOp, const qssc::config::QSSConfig &config,
    qssc::hal::compile::ThreadedCompilationManager &targetCompilationManager,
    mlir::PassPipelineCLParser &passPipelineParser, ErrorHandler errorHandler) {
  if (compileTargetIr) {
    // Check if we can run the target compilation scheduler.
    if (config.addTargetPasses) {
      if (auto err = targetCompilationManager.compileMLIR(moduleOp))
        return llvm::joinErrors(
            llvm::createStringError(llvm::inconvertibleErrorCode(),
                                    "Failure while preparing target passes"),
            std::move(err));
    }
  }

  // Print the output.
  dumpMLIR_(ostream, moduleOp);
  return llvm::Error::success();
}

/// @brief Emit a QEM payload from the compiler
/// @param ostream Output stream to emit to
/// @param payload The payload to emit
/// @param moduleOp The module operation to process and emit
/// @param targetCompilationManager The target's compilation scheduler
/// @return
static llvm::Error emitQEM_(
    llvm::raw_ostream *ostream, std::unique_ptr<qssc::payload::Payload> payload,
    mlir::ModuleOp moduleOp,
    qssc::hal::compile::ThreadedCompilationManager &targetCompilationManager) {
  if (includeSourceInPayload) {
    if (directInput) {
      if (inputType == InputType::QASM)
        payload->addFile("manifest/input.qasm", inputSource + "\n");
      else if (inputType == InputType::MLIR)
        payload->addFile("manifest/input.mlir", inputSource + "\n");
      else
        llvm_unreachable("Unhandled input file type");
    } else { // just copy the input file
      std::ifstream fileStream(inputSource);
      std::stringstream fileSS;
      fileSS << fileStream.rdbuf();

      if (inputType == InputType::QASM)
        payload->addFile("manifest/input.qasm", fileSS.str());
      else if (inputType == InputType::MLIR)
        payload->addFile("manifest/input.mlir", fileSS.str());
      else
        llvm_unreachable("Unhandled input file type");

      fileStream.close();
    }
  }

  if (auto err = generateQEM_(&targetCompilationManager, std::move(payload),
                              moduleOp, ostream))
    return err;

  return llvm::Error::success();
}

/// @brief Handler for the Diagnostic Engine.
///
///        Uses qssc::emitDiagnostic to forward diagnostic to the python
///        diagnostic callback.
///        Prints diagnostic to llvm::errs to mimic default handler.
///  @param diagnostic MLIR diagnostic from the Diagnostic Engine
///  @param diagnosticCb Handle to python diagnostic callback
static void
diagEngineHandler(mlir::Diagnostic &diagnostic,
                  std::optional<qssc::DiagnosticCallback> diagnosticCb) {

  // map diagnostic severity to qssc severity
  auto severity = diagnostic.getSeverity();
  qssc::Severity qssc_severity = qssc::Severity::Error;
  switch (severity) {
  case mlir::DiagnosticSeverity::Error:
    qssc_severity = qssc::Severity::Error;
    break;
  case mlir::DiagnosticSeverity::Warning:
    qssc_severity = qssc::Severity::Warning;
    break;
  case mlir::DiagnosticSeverity::Note:
  case mlir::DiagnosticSeverity::Remark:
    qssc_severity = qssc::Severity::Info;
  }
  // emit diagnostic cast to void to discard result as it is not needed here
  if (qssc_severity == qssc::Severity::Error) {
    (void)qssc::emitDiagnostic(std::move(diagnosticCb), qssc_severity,
                               qssc::ErrorCategory::QSSCompilationFailure,
                               diagnostic.str());
  }

  // emit to llvm::errs as well to mimic default handler
  diagnostic.getLocation().print(llvm::errs());
  llvm::errs() << ": ";
  // based on mlir's Diagnostic.cpp:getDiagKindStr which is static
  switch (severity) {
  case mlir::DiagnosticSeverity::Note:
    llvm::errs() << "note: ";
    break;
  case mlir::DiagnosticSeverity::Warning:
    llvm::errs() << "warning: ";
    break;
  case mlir::DiagnosticSeverity::Error:
    llvm::errs() << "error: ";
    break;
  case mlir::DiagnosticSeverity::Remark:
    llvm::errs() << "remark: ";
  }
  llvm::errs() << diagnostic << "\n";
  return;
}

static llvm::Error
compile_(int argc, char const **argv, std::string *outputString,
         std::optional<qssc::DiagnosticCallback> diagnosticCb) {
  // Initialize LLVM to start.
  llvm::InitLLVM y(argc, argv);

  // Register the standard passes with MLIR.
  // Must precede the command line parsing.
  if (auto err = qssc::dialect::registerPasses())
    return err;

  // Register the standard dialects with MLIR and prepare a registry and pass
  // pipeline
  mlir::DialectRegistry registry;
  qssc::dialect::registerDialects(registry);

  // Register all extensions
  mlir::registerAllExtensions(registry);

  // Parse the command line options.
  mlir::PassPipelineCLParser passPipelineParser("", "Compiler passes to run");
  registerCLOpts();
  llvm::cl::SetVersionPrinter(&printVersion);
  llvm::cl::ParseCommandLineOptions(
      argc, argv, "Quantum System Software (QSS) Backend Compiler\n");

<<<<<<< HEAD
  if (mlir::failed(mlir::applyPassManagerCLOptions(pm)))
    return llvm::createStringError(
        llvm::inconvertibleErrorCode(),
        "Unable to apply pass manager command line options");

  mlir::applyDefaultTimingPassManagerCLOptions(pm);

  // Configure verifier
  pm.enableVerifier(verifyPasses);
=======
  // The MLIR context for this compilation event.
  // Instantiate after parsing command line options.
  MLIRContext context{};
>>>>>>> 503eb93d

  // Build the configuration for this compilation event.
  auto configResult = buildConfig_(&context);
  if (auto err = configResult.takeError())
    return err;
  const qssc::config::QSSConfig &config = configResult.get();

  // Populate the context
  context.appendDialectRegistry(registry);
  context.allowUnregisteredDialects(config.allowUnregisteredDialects);
  context.printOpOnDiagnostic(!verifyDiagnostics);

  if (showDialects) {
    showDialects_(registry);
    return llvm::Error::success();
  }

  if (showTargets) {
    showTargets_();
    return llvm::Error::success();
  }

  if (showPayloads) {
    showPayloads_();
    return llvm::Error::success();
  }

  if (showConfig) {
    config.emit(llvm::outs());
    return llvm::Error::success();
  }

  // Build the target for compilation
  auto targetResult = buildTarget_(&context, config);
  if (auto err = targetResult.takeError())
    return err;
  auto &target = targetResult.get();

  if (auto err = determineInputType())
    return err;

  // Set up the input, which is loaded from a file by name by default. With the
  // "--direct" option, the input program can be provided as a string to stdin.
  std::string errorMessage;
  std::unique_ptr<llvm::MemoryBuffer> file;
  if (!directInput) {
    file = mlir::openInputFile(inputSource, &errorMessage);
    if (!file) {
      return llvm::createStringError(llvm::inconvertibleErrorCode(),
                                     "Failed to open input file: " +
                                         errorMessage);
    }
  }

  determineOutputType();

  context.getDiagEngine().registerHandler([&](mlir::Diagnostic &diagnostic) {
    diagEngineHandler(diagnostic, diagnosticCb);
  });

  // Set up the output.
  llvm::raw_ostream *ostream;
  std::optional<llvm::raw_string_ostream> outStringStream;
  auto outputFile = mlir::openOutputFile(outputFilename, &errorMessage);
  std::unique_ptr<qssc::payload::Payload> payload = nullptr;

  if (emitAction == Action::GenQEQEM && !config.targetName.has_value())
    return llvm::createStringError(
        llvm::inconvertibleErrorCode(),
        "Unsupported target-specific payload: no target");
  if (emitAction == Action::GenQEM || emitAction == Action::GenQEQEM) {
    const std::filesystem::path payloadPath(outputFilename.c_str());
    const std::string fNamePrefix = payloadPath.stem();
    const auto payloadName =
        (emitAction == Action::GenQEM) ? "ZIP" : config.targetName.value();
    auto payloadInfo =
        qssc::payload::registry::PayloadRegistry::lookupPluginInfo(payloadName);
    if (payloadInfo == std::nullopt)
      return llvm::createStringError(llvm::inconvertibleErrorCode(),
                                     "Unsupported target-specific payload: " +
                                         payloadName);
    if (outputFilename == "-") {
      payload = std::move(
          payloadInfo.value()->createPluginInstance(std::nullopt).get());
    } else {
      const qssc::payload::PayloadConfig payloadConfig{fNamePrefix,
                                                       fNamePrefix};
      payload = std::move(
          payloadInfo.value()->createPluginInstance(payloadConfig).get());
    }
  }

  if (outputString) {
    outStringStream.emplace(*outputString);
    ostream = std::addressof(outStringStream.value());
  } else {
    if (!outputFile)
      return llvm::createStringError(llvm::inconvertibleErrorCode(),
                                     "Failed to open output file: " +
                                         errorMessage);
    ostream = &outputFile->os();
  }

  mlir::ModuleOp moduleOp;

  if (inputType == InputType::QASM) {
    if (emitAction >= Action::DumpMLIR) {
      moduleOp = mlir::ModuleOp::create(FileLineColLoc::get(
          &context, directInput ? std::string{"-"} : inputSource, 0, 0));
    }

    if (auto frontendError = qssc::frontend::openqasm3::parse(
            inputSource, !directInput, emitAction == Action::DumpAST,
            emitAction == Action::DumpASTPretty, emitAction >= Action::DumpMLIR,
            moduleOp, diagnosticCb))
      return frontendError;

    if (emitAction < Action::DumpMLIR)
      return llvm::Error::success();
  } // if input == QASM

  if (inputType == InputType::MLIR) {
    // ------------------------------------------------------------
    // The following section was copied from processBuffer() in:
    //      ../third_party/llvm-project/mlir/lib/Support/MlirOptMain.cpp

    // Tell sourceMgr about this buffer, which is what the parser will pick up.
    llvm::SourceMgr sourceMgr;
    sourceMgr.AddNewSourceBuffer(std::move(file), llvm::SMLoc());

    // Parse the input file.
    // ------------------------------------------------------------
    // The following section was copied from performActions() in:
    //      ../third_party/llvm-project/mlir/lib/Support/MlirOptMain.cpp

    // Disable multi-threading when parsing the input file. This removes the
    // unnecessary/costly context synchronization when parsing.
    bool wasThreadingEnabled = context.isMultithreadingEnabled();
    context.disableMultithreading();

    // Parse the input file and reset the context threading state.
    mlir::OwningOpRef<mlir::ModuleOp> module =
        mlir::parseSourceFile<mlir::ModuleOp>(sourceMgr, &context);
    context.enableMultithreading(wasThreadingEnabled);
    if (!module)
      return llvm::createStringError(llvm::inconvertibleErrorCode(),
                                     "Problem parsing source file " +
                                         inputSource);
    moduleOp = module.release();
  } // if input == MLIR

  auto errorHandler = [&](const Twine &msg) {
    // format msg to python handler as a compilation failure
    (void)qssc::emitDiagnostic(diagnosticCb, qssc::Severity::Error,
                               qssc::ErrorCategory::QSSCompilationFailure,
                               msg.str());
    emitError(UnknownLoc::get(&context)) << msg;
    return failure();
  };

  // at this point we have QUIR+Pulse in the moduleOp from either the
  // QASM/AST or MLIR file

  auto targetCompilationManager =
      qssc::hal::compile::ThreadedCompilationManager(
          target, &context, [&](mlir::PassManager &pm) {
            buildPassManager_(pm);
            return llvm::Error::success();
          });
  if (mlir::failed(qssc::hal::compile::applyTargetCompilationManagerCLOptions(
          targetCompilationManager)))
    return llvm::createStringError(
        llvm::inconvertibleErrorCode(),
        "Unable to apply target compilation options.");

  // Run additional passes specified on the command line
  mlir::PassManager pm(&context);
  if (auto err = buildPassManager(pm, passPipelineParser, errorHandler))
    return err;

  if (pm.size() && failed(pm.run(moduleOp)))
    return llvm::createStringError(llvm::inconvertibleErrorCode(),
                                   "Problems running the compiler pipeline!");

  // Prepare outputs
  if (emitAction == Action::DumpMLIR) {
    if (auto err = emitMLIR_(ostream, context, moduleOp, config,
                             targetCompilationManager, passPipelineParser,
                             errorHandler))
      return err;
  }

  if (emitAction == Action::GenQEM || emitAction == Action::GenQEQEM) {
    if (auto err = emitQEM_(ostream, std::move(payload), moduleOp,
                            targetCompilationManager))
      return err;
  }

  // ------------------------------------------------------------

  // Keep the output if no errors have occurred so far
  if (outputString) {
    outStringStream.value().str();
    if (outputFile && outputFilename != "-")
      outputFile->os() << *outputString;
  }
  if (outputFile && outputFilename != "-")
    outputFile->keep();

  return llvm::Error::success();
}

int qssc::compile(int argc, char const **argv, std::string *outputString,
                  std::optional<DiagnosticCallback> diagnosticCb) {
  if (auto err = compile_(argc, argv, outputString, std::move(diagnosticCb))) {
    llvm::logAllUnhandledErrors(std::move(err), llvm::errs(), "Error: ");
    return 1;
  }

  return 0;
}

class MapAngleArgumentSource : public qssc::arguments::ArgumentSource {

public:
  MapAngleArgumentSource(
      const std::unordered_map<std::string, double> &parameterMap)
      : parameterMap(parameterMap) {}

  qssc::arguments::ArgumentType
  getArgumentValue(llvm::StringRef name) const override {
    std::string name_{name};
    auto pos = parameterMap.find(name_);

    if (pos == parameterMap.end())
      return std::nullopt;
    return pos->second;
  }

private:
  const std::unordered_map<std::string, double> &parameterMap;
};

llvm::Error
_bindArguments(std::string_view target, std::string_view configPath,
               std::string_view moduleInput, std::string_view payloadOutputPath,
               std::unordered_map<std::string, double> const &arguments,
               bool treatWarningsAsErrors, bool enableInMemoryInput,
               std::string *inMemoryOutput,
               const std::optional<qssc::DiagnosticCallback> &onDiagnostic) {

  MLIRContext context{};

  qssc::hal::registry::TargetSystemInfo &targetInfo =
      *qssc::hal::registry::TargetSystemRegistry::lookupPluginInfo(target)
           .value_or(qssc::hal::registry::TargetSystemRegistry::
                         nullTargetSystemInfo());

  auto created = targetInfo.createTarget(&context, llvm::StringRef(configPath));
  if (auto err = created.takeError()) {
    return llvm::joinErrors(
        llvm::createStringError(llvm::inconvertibleErrorCode(),
                                "Unable to create target!"),
        std::move(err));
  }

  auto targetInst = targetInfo.getTarget(&context);
  if (auto err = targetInst.takeError()) {
    return llvm::joinErrors(
        llvm::createStringError(llvm::inconvertibleErrorCode(),
                                "Unable to load target!"),
        std::move(err));
  }

  MapAngleArgumentSource source(arguments);

  auto factory = targetInst.get()->getBindArgumentsImplementationFactory();
  if ((!factory.has_value()) || (factory.value() == nullptr)) {
    return qssc::emitDiagnostic(
        onDiagnostic, qssc::Severity::Error,
        qssc::ErrorCategory::QSSLinkerNotImplemented,
        "Unable to load bind arguments implementation for target.");
  }
  qssc::arguments::BindArgumentsImplementationFactory &factoryRef =
      *factory.value();
  return qssc::arguments::bindArguments(
      moduleInput, payloadOutputPath, source, treatWarningsAsErrors,
      enableInMemoryInput, inMemoryOutput, factoryRef, onDiagnostic);
}

int qssc::bindArguments(
    std::string_view target, std::string_view configPath,
    std::string_view moduleInput, std::string_view payloadOutputPath,
    std::unordered_map<std::string, double> const &arguments,
    bool treatWarningsAsErrors, bool enableInMemoryInput,
    std::string *inMemoryOutput,
    const std::optional<qssc::DiagnosticCallback> &onDiagnostic) {

  if (auto err =
          _bindArguments(target, configPath, moduleInput, payloadOutputPath,
                         arguments, treatWarningsAsErrors, enableInMemoryInput,
                         inMemoryOutput, onDiagnostic)) {
    llvm::logAllUnhandledErrors(std::move(err), llvm::errs());
    return 1;
  }
  return 0;
}<|MERGE_RESOLUTION|>--- conflicted
+++ resolved
@@ -284,9 +284,6 @@
   return qss::FileExtension::None;
 }
 
-<<<<<<< HEAD
-auto registerPassManagerCLOpts() {
-=======
 llvm::Error registerPasses() {
   // TODO: Register standalone passes here.
   llvm::Error err = llvm::Error::success();
@@ -306,8 +303,7 @@
   return err;
 }
 
-auto registerCLOpts() {
->>>>>>> 503eb93d
+auto registerPassManagerCLOpts() {
   mlir::registerAsmPrinterCLOptions();
   mlir::registerMLIRContextCLOptions();
   mlir::registerPassManagerCLOptions();
@@ -501,19 +497,25 @@
 
 using ErrorHandler = function_ref<LogicalResult(const Twine &)>;
 
-static void buildPassManager_(mlir::PassManager &pm) {
-  mlir::applyPassManagerCLOptions(pm);
+static llvm::Error buildPassManager_(mlir::PassManager &pm) {
+  if (mlir::failed(mlir::applyPassManagerCLOptions(pm)))
+    return llvm::createStringError(
+        llvm::inconvertibleErrorCode(),
+        "Unable to apply pass manager command line options");
   mlir::applyDefaultTimingPassManagerCLOptions(pm);
 
   // Configure verifier
   pm.enableVerifier(verifyPasses);
+
+  return llvm::Error::success();
 }
 
 static llvm::Error
 buildPassManager(mlir::PassManager &pm,
                  mlir::PassPipelineCLParser &passPipelineParser,
                  ErrorHandler errorHandler) {
-  buildPassManager_(pm);
+  if (auto err = buildPassManager_(pm))
+    return err;
   // Build the provided pipeline.
   if (failed(passPipelineParser.addToPipeline(pm, errorHandler)))
     return llvm::createStringError(llvm::inconvertibleErrorCode(),
@@ -666,26 +668,14 @@
 
   // Parse the command line options.
   mlir::PassPipelineCLParser passPipelineParser("", "Compiler passes to run");
-  registerCLOpts();
+  registerPassManagerCLOpts();
   llvm::cl::SetVersionPrinter(&printVersion);
   llvm::cl::ParseCommandLineOptions(
       argc, argv, "Quantum System Software (QSS) Backend Compiler\n");
 
-<<<<<<< HEAD
-  if (mlir::failed(mlir::applyPassManagerCLOptions(pm)))
-    return llvm::createStringError(
-        llvm::inconvertibleErrorCode(),
-        "Unable to apply pass manager command line options");
-
-  mlir::applyDefaultTimingPassManagerCLOptions(pm);
-
-  // Configure verifier
-  pm.enableVerifier(verifyPasses);
-=======
   // The MLIR context for this compilation event.
   // Instantiate after parsing command line options.
   MLIRContext context{};
->>>>>>> 503eb93d
 
   // Build the configuration for this compilation event.
   auto configResult = buildConfig_(&context);
@@ -851,8 +841,9 @@
 
   auto targetCompilationManager =
       qssc::hal::compile::ThreadedCompilationManager(
-          target, &context, [&](mlir::PassManager &pm) {
-            buildPassManager_(pm);
+          target, &context, [&](mlir::PassManager &pm) -> llvm::Error {
+            if(auto err = buildPassManager_(pm))
+              return err;
             return llvm::Error::success();
           });
   if (mlir::failed(qssc::hal::compile::applyTargetCompilationManagerCLOptions(
