OPENQASM 3.0;
// RUN: qss-compiler -X=qasm --emit=ast-pretty %s | FileCheck %s --match-full-lines --check-prefix AST-PRETTY
// RUN: qss-compiler -X=qasm --emit=mlir %s | FileCheck %s --match-full-lines --check-prefix MLIR

<<<<<<< HEAD
//
// This code is part of Qiskit.
//
// (C) Copyright IBM 2023.
//
// This code is licensed under the Apache License, Version 2.0 with LLVM
// Exceptions. You may obtain a copy of this license in the LICENSE.txt
// file in the root directory of this source tree.
//
// Any modifications or derivative works of this code must retain this
// copyright notice, and modified files need to carry a notice indicating
// that they have been altered from the originals.


// MLIR: quir.declare_variable @a : complex<f32>
// MLIR: quir.declare_variable @my_complex : complex<f80>
// MLIR: quir.declare_variable @b : complex<f64>
=======
// MLIR: oq3.declare_variable @a : complex<f32>
// MLIR: oq3.declare_variable @my_complex : complex<f80>
// MLIR: oq3.declare_variable @b : complex<f64>
>>>>>>> 37eb7239

// MLIR: %cst = arith.constant 3.000000e+00 : f32
// MLIR: %cst_0 = arith.constant 7.350000e+00 : f32
// MLIR: %{{.*}} = complex.create %cst, %cst_0 : complex<f32>
// MLIR: oq3.variable_assign @a : complex<f32> = %{{.*}}
// AST-PRETTY: DeclarationNode(type=ASTTypeMPComplex, MPComplexNode(name=a, value=3.0000000000 + 7.3499999996 im, bits=32))
complex[32] a = 3 + 7.35 im;

// MLIR: %cst_1 = arith.constant 3.000000e+03 : f80
// MLIR: %cst_2 = arith.constant 7.35232200000000002404 : f80
// MLIR: %{{.*}} = complex.create %cst_1, %cst_2 : complex<f80>
// MLIR: oq3.variable_assign @my_complex : complex<f80> = %{{.*}}
// AST-PRETTY: DeclarationNode(type=ASTTypeMPComplex, MPComplexNode(name=my_complex, value=3.00000000000000000000e+3 + 7.35232200000000002404 im, bits=65))
complex[65] my_complex = 3000 + 7.352322 im;

// MLIR: %{{.*}} = oq3.variable_load @a : complex<f32>
// MLIR: [[CAST_1:%.*]] = "oq3.cast"(%{{.*}}) : (complex<f32>) -> complex<f80>
// MLIR: oq3.variable_assign @my_complex : complex<f80> = [[CAST_1]]
my_complex = a;

// MLIR: %cst_3 = arith.constant 0.000000e+00 : f64
// MLIR: %cst_4 = arith.constant 0.000000e+00 : f64
// MLIR: %{{.*}} = complex.create %cst_3, %cst_4 : complex<f64>
// MLIR: oq3.variable_assign @b : complex<f64> = %{{.*}}
// AST-PRETTY: DeclarationNode(type=ASTTypeMPComplex, MPComplexNode(name=b, bits=64))
complex[64] b;

// The following raises error
// loc("../qss-compiler/test/Visitor/complex.qasm":36:24): error: Cannot support float with 300 bits
// Error: Failed to emit QUIR
// complex[300] c;<|MERGE_RESOLUTION|>--- conflicted
+++ resolved
@@ -2,7 +2,6 @@
 // RUN: qss-compiler -X=qasm --emit=ast-pretty %s | FileCheck %s --match-full-lines --check-prefix AST-PRETTY
 // RUN: qss-compiler -X=qasm --emit=mlir %s | FileCheck %s --match-full-lines --check-prefix MLIR
 
-<<<<<<< HEAD
 //
 // This code is part of Qiskit.
 //
@@ -17,14 +16,9 @@
 // that they have been altered from the originals.
 
 
-// MLIR: quir.declare_variable @a : complex<f32>
-// MLIR: quir.declare_variable @my_complex : complex<f80>
-// MLIR: quir.declare_variable @b : complex<f64>
-=======
 // MLIR: oq3.declare_variable @a : complex<f32>
 // MLIR: oq3.declare_variable @my_complex : complex<f80>
 // MLIR: oq3.declare_variable @b : complex<f64>
->>>>>>> 37eb7239
 
 // MLIR: %cst = arith.constant 3.000000e+00 : f32
 // MLIR: %cst_0 = arith.constant 7.350000e+00 : f32
