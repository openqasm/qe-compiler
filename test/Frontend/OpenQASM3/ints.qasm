OPENQASM 3.0;
// RUN: qss-compiler -X=qasm --emit=ast-pretty %s | FileCheck %s --match-full-lines --check-prefix AST-PRETTY
// RUN: qss-compiler -X=qasm --emit=mlir %s | FileCheck %s --match-full-lines --check-prefix MLIR

<<<<<<< HEAD
//
// This code is part of Qiskit.
//
// (C) Copyright IBM 2023.
//
// This code is licensed under the Apache License, Version 2.0 with LLVM
// Exceptions. You may obtain a copy of this license in the LICENSE.txt
// file in the root directory of this source tree.
//
// Any modifications or derivative works of this code must retain this
// copyright notice, and modified files need to carry a notice indicating
// that they have been altered from the originals.


// MLIR:   quir.declare_variable @x : i32
// MLIR:   quir.declare_variable @y : i32
// MLIR:   quir.declare_variable @my_new_int : i64
// MLIR:   quir.declare_variable @a : i3
// MLIR:   quir.declare_variable @b : i9
// MLIR:   quir.declare_variable @c : i80
// MLIR:   quir.declare_variable @d : i81
// MLIR:   quir.declare_variable @ux : i32
// MLIR:   quir.declare_variable @uy : i32
// MLIR:   quir.declare_variable @my_uint : i64
// MLIR:   quir.declare_variable @ua : i3
// MLIR:   quir.declare_variable @ub : i9
// MLIR:   quir.declare_variable @uc : i80
// MLIR:   quir.declare_variable @ud : i81
=======
// MLIR:   oq3.declare_variable @x : i32
// MLIR:   oq3.declare_variable @y : i32
// MLIR:   oq3.declare_variable @my_new_int : i64
// MLIR:   oq3.declare_variable @a : i3
// MLIR:   oq3.declare_variable @b : i9
// MLIR:   oq3.declare_variable @c : i80
// MLIR:   oq3.declare_variable @d : i81
// MLIR:   oq3.declare_variable @ux : i32
// MLIR:   oq3.declare_variable @uy : i32
// MLIR:   oq3.declare_variable @my_uint : i64
// MLIR:   oq3.declare_variable @ua : i3
// MLIR:   oq3.declare_variable @ub : i9
// MLIR:   oq3.declare_variable @uc : i80
// MLIR:   oq3.declare_variable @ud : i81
>>>>>>> 37eb7239

// MLIR: %c55_i32 = arith.constant 55 : i32
// MLIR: oq3.variable_assign @x : i32 = %c55_i32
// MLIR: %c55_i32_0 = arith.constant 55 : i32
// MLIR: oq3.variable_assign @y : i32 = %c55_i32_0
// AST-PRETTY: DeclarationNode(type=ASTTypeMPInteger, MPIntegerNode(name=x, value=55, bits=32, signed=1))
// AST-PRETTY: DeclarationNode(type=ASTTypeMPInteger, MPIntegerNode(name=y, value=55, bits=32, signed=1))
int[32] x = 55;
int[32] y = 55;

// MLIR: %c2020_i64 = arith.constant 2020 : i64
// MLIR: oq3.variable_assign @my_new_int : i64 = %c2020_i64
// AST-PRETTY: DeclarationNode(type=ASTTypeMPInteger, MPIntegerNode(name=my_new_int, value=2020, bits=64, signed=1))
int[64] my_new_int = 2020;

// MLIR: %c0_i3 = arith.constant 0 : i3
// MLIR: oq3.variable_assign @a : i3 = %c0_i3
// MLIR: %c0_i9 = arith.constant 0 : i9
// MLIR: oq3.variable_assign @b : i9 = %c0_i9
// MLIR: %c0_i80 = arith.constant 0 : i80
// MLIR: oq3.variable_assign @c : i80 = %c0_i80
// MLIR: %c0_i81 = arith.constant 0 : i81
// MLIR: oq3.variable_assign @d : i81 = %c0_i81
// AST-PRETTY: DeclarationNode(type=ASTTypeMPInteger, MPIntegerNode(name=a, value=0, bits=3, signed=1))
int[3] a;
int[9] b;
int[80] c;
int[81] d;

// MLIR: [[USE_X:%.*]] = oq3.variable_load @x : i32
// MLIR: [[USE_Y:%.*]] = oq3.variable_load @y : i32
// MLIR: %{{.*}} = arith.cmpi eq, [[USE_X]], [[USE_Y]] : i32
// AST-PRETTY: condition=BinaryOpNode(type=ASTOpTypeCompEq, left=IdentifierNode(name=x, bits=32), right=IdentifierNode(name=y, bits=32))
qubit $0;
if (x == y) {
  U(0, 0, 0) $0;
}

// MLIR: %c56_i32 = arith.constant 56 : i32
// MLIR: oq3.variable_assign @ux : i32 = %c56_i32
// MLIR: %c57_i32 = arith.constant 57 : i32
// MLIR: oq3.variable_assign @uy : i32 = %c57_i32
// AST-PRETTY: DeclarationNode(type=ASTTypeMPInteger, MPIntegerNode(name=ux, value=56, bits=32, signed=0))
// AST-PRETTY: DeclarationNode(type=ASTTypeMPInteger, MPIntegerNode(name=uy, value=57, bits=32, signed=0))
uint[32] ux = 56;
uint[32] uy = 57;

// MLIR: %c2554_i64 = arith.constant 2554 : i64
// MLIR: oq3.variable_assign @my_uint : i64 = %c2554_i64
// AST-PRETTY: DeclarationNode(type=ASTTypeMPInteger, MPIntegerNode(name=my_uint, value=2554, bits=64, signed=0))
uint[64] my_uint = 2554;

// MLIR: %c0_i3_1 = arith.constant 0 : i3
// MLIR: oq3.variable_assign @ua : i3 = %c0_i3_1
// MLIR: %c0_i9_2 = arith.constant 0 : i9
// MLIR: oq3.variable_assign @ub : i9 = %c0_i9_2
// MLIR: %c0_i80_3 = arith.constant 0 : i80
// MLIR: oq3.variable_assign @uc : i80 = %c0_i80_3
// MLIR: %c0_i81_4 = arith.constant 0 : i81
// MLIR: oq3.variable_assign @ud : i81 = %c0_i81_4
// AST-PRETTY: DeclarationNode(type=ASTTypeMPInteger, MPIntegerNode(name=ua, value=0, bits=3, signed=0))
uint[3] ua;
uint[9] ub;
uint[80] uc;
uint[81] ud;<|MERGE_RESOLUTION|>--- conflicted
+++ resolved
@@ -2,7 +2,6 @@
 // RUN: qss-compiler -X=qasm --emit=ast-pretty %s | FileCheck %s --match-full-lines --check-prefix AST-PRETTY
 // RUN: qss-compiler -X=qasm --emit=mlir %s | FileCheck %s --match-full-lines --check-prefix MLIR
 
-<<<<<<< HEAD
 //
 // This code is part of Qiskit.
 //
@@ -17,21 +16,6 @@
 // that they have been altered from the originals.
 
 
-// MLIR:   quir.declare_variable @x : i32
-// MLIR:   quir.declare_variable @y : i32
-// MLIR:   quir.declare_variable @my_new_int : i64
-// MLIR:   quir.declare_variable @a : i3
-// MLIR:   quir.declare_variable @b : i9
-// MLIR:   quir.declare_variable @c : i80
-// MLIR:   quir.declare_variable @d : i81
-// MLIR:   quir.declare_variable @ux : i32
-// MLIR:   quir.declare_variable @uy : i32
-// MLIR:   quir.declare_variable @my_uint : i64
-// MLIR:   quir.declare_variable @ua : i3
-// MLIR:   quir.declare_variable @ub : i9
-// MLIR:   quir.declare_variable @uc : i80
-// MLIR:   quir.declare_variable @ud : i81
-=======
 // MLIR:   oq3.declare_variable @x : i32
 // MLIR:   oq3.declare_variable @y : i32
 // MLIR:   oq3.declare_variable @my_new_int : i64
@@ -46,7 +30,6 @@
 // MLIR:   oq3.declare_variable @ub : i9
 // MLIR:   oq3.declare_variable @uc : i80
 // MLIR:   oq3.declare_variable @ud : i81
->>>>>>> 37eb7239
 
 // MLIR: %c55_i32 = arith.constant 55 : i32
 // MLIR: oq3.variable_assign @x : i32 = %c55_i32
