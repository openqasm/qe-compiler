--- conflicted
+++ resolved
@@ -2,7 +2,6 @@
 // RUN: qss-compiler -X=qasm --emit=ast-pretty %s | FileCheck %s --match-full-lines --check-prefix AST-PRETTY
 // RUN: qss-compiler -X=qasm --emit=mlir %s | FileCheck %s --match-full-lines --check-prefix MLIR
 
-<<<<<<< HEAD
 //
 // This code is part of Qiskit.
 //
@@ -18,12 +17,8 @@
 
 
 
-// MLIR-DAG: quir.declare_variable @a : i1
-// MLIR-DAG: quir.declare_variable @j : !quir.cbit<1>
-=======
 // MLIR-DAG: oq3.declare_variable @a : i1
 // MLIR-DAG: oq3.declare_variable @j : !quir.cbit<1>
->>>>>>> 37eb7239
 
 // Angle
 // MLIR: %{{.*}} = quir.constant #quir.angle<0.000000e+00 : !quir.angle<3>>
