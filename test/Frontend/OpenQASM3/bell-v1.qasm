OPENQASM 3.0;
// RUN: qss-compiler -X=qasm --emit=ast %s | FileCheck %s --check-prefix AST
// RUN: qss-compiler -X=qasm --emit=ast-pretty %s | FileCheck %s --match-full-lines --check-prefix AST-PRETTY
// RUN: qss-compiler -X=qasm --emit=mlir %s | FileCheck %s --match-full-lines --check-prefix MLIR

<<<<<<< HEAD
//
// This code is part of Qiskit.
//
// (C) Copyright IBM 2023.
//
// This code is licensed under the Apache License, Version 2.0 with LLVM
// Exceptions. You may obtain a copy of this license in the LICENSE.txt
// file in the root directory of this source tree.
//
// Any modifications or derivative works of this code must retain this
// copyright notice, and modified files need to carry a notice indicating
// that they have been altered from the originals.


// MLIR: quir.declare_variable @c : !quir.cbit<2>
=======
// MLIR: oq3.declare_variable @c : !quir.cbit<2>
>>>>>>> 37eb7239

// Define a hadamard gate

// AST: <GateDeclarationNode>
// AST: <HadamardGate>
// AST: <Gate>
// AST: <Name>h</Name>
// AST-PRETTY: GateDeclarationNode(name=h, params=[], qubits=[QubitNode(name=ast-gate-qubit-param-q-0, bits=0)], qcparams=[q],
// AST-PRETTY: ops=[
// AST-PRETTY: UGateOpNode(params=[AngleNode(value=1.57079632679000003037, bits=64), AngleNode(value=0.0, bits=64), AngleNode(value=3.14159265359000006157, bits=64)], qubits=[], qcparams=[q])
// AST-PRETTY: ,
// AST-PRETTY: ]
// AST-PRETTY: )
// MLIR: func @h(%arg0: !quir.qubit<1>) {
// MLIR: [[a0:%angle[_0-9]*]] = quir.constant #quir.angle<1.57079632679 : !quir.angle<64>>
// MLIR: quir.builtin_U %arg0, [[a0]], {{.*}}, {{.*}} : !quir.qubit<1>, !quir.angle<64>, !quir.angle<64>, !quir.angle<64>
// MLIR: return
gate h q {
    U(1.57079632679, 0.0, 3.14159265359) q;
}

gate cx control, target { }

// MLIR: func @main() -> i32 {
// Qiskit will provide physical qubits
// MLIR: [[QUBIT0:%.*]] = quir.declare_qubit {id = 0 : i32} : !quir.qubit<1>
// MLIR: [[QUBIT1:%.*]] = quir.declare_qubit {id = 1 : i32} : !quir.qubit<1>
qubit $0;
qubit $1;

// Array of classical bits is fine
// AST-PRETTY: DeclarationNode(type=ASTTypeBitset, CBitNode(name=c, bits=2))

bit[2] c;

// AST-PRETTY: HGateOpNode(params=[], qubits=[], qcparams=[$0],
// AST-PRETTY: ops=[
// AST-PRETTY: UGateOpNode(params=[AngleNode(value=1.57079632679000003037, bits=64), AngleNode(value=0.0, bits=64), AngleNode(value=3.14159265359000006157, bits=64)], qubits=[], qcparams=[q])
// MLIR: quir.call_gate @h([[QUBIT0]]) : (!quir.qubit<1>) -> ()
// MLIR: quir.builtin_CX [[QUBIT0]], [[QUBIT1]] : !quir.qubit<1>, !quir.qubit<1>
h $0;
cx $0, $1;

// AST-PRETTY: MeasureNode(qubits=[QubitContainerNode(QubitNode(name=$0:0, bits=1))], result=CBitNode(name=c, bits=2)[index=0])
// AST-PRETTY: MeasureNode(qubits=[QubitContainerNode(QubitNode(name=$1:0, bits=1))], result=CBitNode(name=c, bits=2)[index=1])
// MLIR: [[MEASURE0:%.*]] = quir.measure([[QUBIT0]]) : (!quir.qubit<1>) -> i1
// MLIR: oq3.cbit_assign_bit @c<2> [0] : i1 = [[MEASURE0]]
// MLIR: [[MEASURE1:%.*]] = quir.measure([[QUBIT1]]) : (!quir.qubit<1>) -> i1
// MLIR: oq3.cbit_assign_bit @c<2> [1] : i1 = [[MEASURE1]]
measure $0 -> c[0];
measure $1 -> c[1];<|MERGE_RESOLUTION|>--- conflicted
+++ resolved
@@ -3,7 +3,6 @@
 // RUN: qss-compiler -X=qasm --emit=ast-pretty %s | FileCheck %s --match-full-lines --check-prefix AST-PRETTY
 // RUN: qss-compiler -X=qasm --emit=mlir %s | FileCheck %s --match-full-lines --check-prefix MLIR
 
-<<<<<<< HEAD
 //
 // This code is part of Qiskit.
 //
@@ -18,10 +17,7 @@
 // that they have been altered from the originals.
 
 
-// MLIR: quir.declare_variable @c : !quir.cbit<2>
-=======
 // MLIR: oq3.declare_variable @c : !quir.cbit<2>
->>>>>>> 37eb7239
 
 // Define a hadamard gate
 
