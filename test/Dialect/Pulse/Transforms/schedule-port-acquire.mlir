--- conflicted
+++ resolved
@@ -51,9 +51,6 @@
     // CHECK: pulse.return {pulse.timepoint = 18096 : i64} %{{.*}} : i1
     pulse.return %0 : i1
   }
-<<<<<<< HEAD
-  func.func @main() -> i32 attributes {quir.classicalOnly = false} {
-=======
   pulse.sequence @seq_1(%arg0: !pulse.mixed_frame, %arg1: !pulse.mixed_frame, %arg2: !pulse.mixed_frame, %arg3: !pulse.mixed_frame, %arg4: !pulse.mixed_frame) -> (i1, i1) {
     %c1000_i32 = arith.constant 1000 : i32
     pulse.delay(%arg0, %c1000_i32) : (!pulse.mixed_frame, i32)
@@ -63,13 +60,12 @@
     pulse.delay(%arg0, %c1000_i32) : (!pulse.mixed_frame, i32)
     // CHECK-NOT: pulse.delay(%[[ARG1]], %c1000_i32) : (!pulse.mixed_frame, i32)
     %1 = pulse.call_sequence @seq_0(%arg0, %arg1, %arg2, %arg3, %arg4) : (!pulse.mixed_frame, !pulse.mixed_frame, !pulse.mixed_frame, !pulse.mixed_frame, !pulse.mixed_frame) -> i1
-    // CHECK: %1 = pulse.call_sequence @seq_0(%arg0, %arg1, %arg2, %arg3, %arg4) {pulse.duration = 18096 : i64, pulse.timepoint = 20096 : i64} 
+    // CHECK: %1 = pulse.call_sequence @seq_0(%arg0, %arg1, %arg2, %arg3, %arg4) {pulse.duration = 18096 : i64, pulse.timepoint = 20096 : i64}
     pulse.delay(%arg0, %c1000_i32) : (!pulse.mixed_frame, i32)
     // CHECK-NOT: pulse.delay(%[[ARG1]], %c1000_i32) : (!pulse.mixed_frame, i32)
     pulse.return %0, %1 : i1, i1
   }
-  func @main() -> i32 attributes {quir.classicalOnly = false} {
->>>>>>> 503eb93d
+  func.func @main() -> i32 attributes {quir.classicalOnly = false} {
     %c0_i32 = arith.constant 0 : i32
     %2 = "pulse.create_port"() {uid = "p0"} : () -> !pulse.port
     %4 = "pulse.mix_frame"(%2) {uid = "mf0-p0"} : (!pulse.port) -> !pulse.mixed_frame
