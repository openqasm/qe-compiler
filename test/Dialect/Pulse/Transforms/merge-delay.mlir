<<<<<<< HEAD
// RUN: qss-compiler -X=mlir -pass-pipeline='pulse.sequence(pulse-merge-delay)' %s | FileCheck %s
=======
// RUN: qss-compiler -X=mlir --pulse-merge-delay %s | FileCheck %s

//
// This code is part of Qiskit.
//
// (C) Copyright IBM 2023.
//
// This code is licensed under the Apache License, Version 2.0 with LLVM
// Exceptions. You may obtain a copy of this license in the LICENSE.txt
// file in the root directory of this source tree.
//
// Any modifications or derivative works of this code must retain this
// copyright notice, and modified files need to carry a notice indicating
// that they have been altered from the originals.

>>>>>>> a4dc67ff
func @main() -> i32 {
    %cst = arith.constant 0.000000e+00 : f64
    %0 = complex.create %cst, %cst : complex<f64>
    %angle = quir.constant #quir.angle<0.000000e+00 : !quir.angle<20>>
    %1 = "pulse.create_port"() {uid = "Q0"} : () -> !pulse.port
    %2 = pulse.create_frame(%0, %cst, %angle) : (complex<f64>, f64, !quir.angle<20>) -> !pulse.frame
    %3 = "pulse.mix_frame"(%1, %2) {signalType = "measure"} : (!pulse.port, !pulse.frame) -> !pulse.mixed_frame
    %4 = pulse.create_frame(%0, %cst, %angle) : (complex<f64>, f64, !quir.angle<20>) -> !pulse.frame
    %5 = "pulse.mix_frame"(%1, %4) {signalType = "drive"} : (!pulse.port, !pulse.frame) -> !pulse.mixed_frame
    // CHECK: %{{.}} = "pulse.mix_frame"(%{{.}}, %{{.}}) {signalType = "drive"} : (!pulse.port, !pulse.frame) -> !pulse.mixed_frame
    %c5_i32 = arith.constant 5 : i32
    %c10_i32 = arith.constant 10 : i32
    %c15_i32 = arith.constant 15 : i32

    %6 = pulse.call_sequence @seq_0(%3, %5) : (!pulse.mixed_frame, !pulse.mixed_frame) -> i1

    %c0_i32 = arith.constant 0 : i32
    return %c0_i32 : i32
}

pulse.sequence @seq_0(%arg0: !pulse.mixed_frame, %arg1: !pulse.mixed_frame) -> i1 {
    // CHECK: %c6_i32 = arith.constant 6 : i32
    // CHECK-NOT: %c12_i32 = arith.constant 12 : i32
    // CHECK: %c18_i32 = arith.constant 18 : i32
    // CHECK: %c36_i32 = arith.constant 36 : i32
    %c6_i32 = arith.constant 6 : i32
    %c12_i32 = arith.constant 12 : i32
    %c18_i32 = arith.constant 18 : i32

    // CHECK-NOT: pulse.delay(%arg0, %c6_i32) : (!pulse.mixed_frame, i32)
    // CHECK-NOT: pulse.delay(%arg0, %c12_i32) : (!pulse.mixed_frame, i32)
    // CHECK-NOT: pulse.delay(%arg1, %c18_i32) : (!pulse.mixed_frame, i32)
    // CHECK-NOT: pulse.delay(%arg1, %c18_i32) : (!pulse.mixed_frame, i32)
    // CHECK: pulse.delay(%arg0, %c18_i32) : (!pulse.mixed_frame, i32)
    // CHECK: pulse.delay(%arg1, %c36_i32) : (!pulse.mixed_frame, i32)
    // CHECK: pulse.delay(%arg0, %c6_i32) : (!pulse.mixed_frame, i32)
    // CHECK: pulse.delay(%arg1, %c18_i32) : (!pulse.mixed_frame, i32)
    // CHECK: pulse.delay(%arg0, %c6_i32) : (!pulse.mixed_frame, i32)
    // CHECK: pulse.delay(%arg1, %c18_i32) : (!pulse.mixed_frame, i32)
    pulse.delay(%arg0, %c6_i32) : (!pulse.mixed_frame, i32)
    pulse.delay(%arg0, %c12_i32) : (!pulse.mixed_frame, i32)

    pulse.delay(%arg1, %c18_i32) : (!pulse.mixed_frame, i32)
    pulse.delay(%arg1, %c18_i32) : (!pulse.mixed_frame, i32)

    pulse.delay(%arg0, %c6_i32) : (!pulse.mixed_frame, i32)
    pulse.delay(%arg1, %c18_i32) : (!pulse.mixed_frame, i32)
    pulse.delay(%arg0, %c6_i32) : (!pulse.mixed_frame, i32)
    pulse.delay(%arg1, %c18_i32) : (!pulse.mixed_frame, i32)

    %c0_i1 = arith.constant 0 : i1
    pulse.return %c0_i1 : i1
}<|MERGE_RESOLUTION|>--- conflicted
+++ resolved
@@ -1,7 +1,4 @@
-<<<<<<< HEAD
 // RUN: qss-compiler -X=mlir -pass-pipeline='pulse.sequence(pulse-merge-delay)' %s | FileCheck %s
-=======
-// RUN: qss-compiler -X=mlir --pulse-merge-delay %s | FileCheck %s
 
 //
 // This code is part of Qiskit.
@@ -16,7 +13,6 @@
 // copyright notice, and modified files need to carry a notice indicating
 // that they have been altered from the originals.
 
->>>>>>> a4dc67ff
 func @main() -> i32 {
     %cst = arith.constant 0.000000e+00 : f64
     %0 = complex.create %cst, %cst : complex<f64>
