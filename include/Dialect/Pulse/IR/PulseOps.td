--- conflicted
+++ resolved
@@ -804,11 +804,7 @@
 
 }
 
-<<<<<<< HEAD
-def Pulse_ReturnOp : Pulse_Op<"return", [NoSideEffect, ReturnLike, SequenceRequired, Terminator]>,
-=======
 def Pulse_ReturnOp : Pulse_Op<"return", [Pure, Terminator, ReturnLike, SequenceRequired]>,
->>>>>>> d27da54d
     Arguments<(ins Variadic<AnyClassical>:$operands)>, Results<(outs)> {
         let summary = "Terminator for pulse.sequence.";
         let description = [{
