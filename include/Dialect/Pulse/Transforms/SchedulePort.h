//===- SchedulePort.h  - Schedule Pulse on single port ----------*- C++ -*-===//
//
// (C) Copyright IBM 2022, 2023.
//
// Any modifications or derivative works of this code must retain this
// copyright notice, and modified files need to carry a notice indicating
// that they have been altered from the originals.
//
//===----------------------------------------------------------------------===//
///
///  This file implements the pass for scheduling on a single port
///
///  A single port may have multiple frames mixed with it (measurement vs drive,
///  etc). Each mixed frame will have delay and play operations on the mixed
///  frame which need to be processed down to a set of delays and plays
///  on the underlying port.
///
///  See SchedulePort.cpp for more detailed background.
//===----------------------------------------------------------------------===//

#ifndef PULSE_SCHEDULE_PORT_H
#define PULSE_SCHEDULE_PORT_H

#include "Dialect/Pulse/IR/PulseOps.h"
#include "Utils/DebugIndent.h"
#include "mlir/Pass/Pass.h"

#include <deque>
#include <set>

namespace mlir::pulse {

class SchedulePortPass
    : public PassWrapper<SchedulePortPass, OperationPass<ModuleOp>>,
      protected qssc::utils::DebugIndent {
public:
  void runOnOperation() override;

  llvm::StringRef getArgument() const override;
  llvm::StringRef getDescription() const override;

private:
  using opVec_t = std::vector<Operation *>;
  using mixedFrameMap_t = std::map<uint, std::vector<Operation *>>;
  using opQueue_t = std::deque<Operation *>;

  std::deque<Operation *> removeList;
  uint processCall(Operation *module, CallSequenceOp &callSequenceOp);
  uint processCallee(Operation *module, CallSequenceOp &callSequenceOp,
                     Operation *findOp);

  mixedFrameMap_t buildMixedFrameMap(CallSequenceOp &callSequenceOp,
                                     SequenceOp &sequenceOp,
                                     uint &numMixedFrames);

  void addTimepoints(CallSequenceOp &callSequenceOp, mlir::OpBuilder &builder,
                       mixedFrameMap_t &mixedFrameSequences, uint &maxTime);

<<<<<<< HEAD
  void sortOpsByTimepoint(SequenceOp &sequenceOp);
  std::string indent();
=======
  void sortOpsByType(SequenceOp &sequenceOp);
>>>>>>> c3d553cf
  void removePendingOps();
};
} // namespace mlir::pulse

#endif // PULSE_SCHEDULE_CHANNEL_H<|MERGE_RESOLUTION|>--- conflicted
+++ resolved
@@ -56,12 +56,7 @@
   void addTimepoints(CallSequenceOp &callSequenceOp, mlir::OpBuilder &builder,
                        mixedFrameMap_t &mixedFrameSequences, uint &maxTime);
 
-<<<<<<< HEAD
   void sortOpsByTimepoint(SequenceOp &sequenceOp);
-  std::string indent();
-=======
-  void sortOpsByType(SequenceOp &sequenceOp);
->>>>>>> c3d553cf
   void removePendingOps();
 };
 } // namespace mlir::pulse
