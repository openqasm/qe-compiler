//===- scheduling.h --- quantum circuits pulse scheduling -------*- C++ -*-===//
//
// (C) Copyright IBM 2023.
//
// This code is part of Qiskit.
//
// This code is licensed under the Apache License, Version 2.0 with LLVM
// Exceptions. You may obtain a copy of this license in the LICENSE.txt
// file in the root directory of this source tree.
//
// Any modifications or derivative works of this code must retain this
// copyright notice, and modified files need to carry a notice indicating
// that they have been altered from the originals.
//
//===----------------------------------------------------------------------===//
///
///  This file implements the pass for scheduling the quantum circuits at pulse
///  level, based on the availability of involved ports
///
//===----------------------------------------------------------------------===//

<<<<<<< HEAD
// #ifndef PULSE_SCHEDULING_H
// #define PULSE_SCHEDULING_H

// #include <unordered_map>
// #include <unordered_set>

// #include "Dialect/Pulse/IR/PulseOps.h"
// #include "mlir/Pass/Pass.h"

// namespace mlir::pulse {

//// This pass applies absolute timing to each relevant Pulse IR instruction.
//// Timing is calculated on a per frame basis.
///*** Steps:
// * 1. Identify each defcal gate call.
// * 2. Find associated defcal body.
// * 3. Compute and store duration of each waveform and initialze time on each
// *frame. 4. For each play/delay instruction, increment the frame timing. Add
// *time attribute to instruction. For each barrier instruction, resolve to
// delays *on push forward basis (frames will be delayed to maximum time amongst
// all *frames).
// ***/
// struct SchedulingPass : public PassWrapper<SchedulingPass, OperationPass<>> {

//  std::unordered_set<uint>
//      scheduledDefCals; // hashes of defcal's that have already been scheduled
//  std::unordered_map<uint, uint>
//      pulseDurations; // mapping of waveform hashes to durations
//  std::unordered_map<uint, uint>
//      frameTimes; // mapping of frame hashes to time on that frame

//  // Hash an operation based on the result.
//  auto getResultHash(Operation *op) -> uint;

//  // Check if the pulse hash is cached in pulse durations.
//  // If it is cached, the hash will be found in pulseDurations.
//  auto pulseCached(llvm::hash_code hash) -> bool;

//  // Get hash and time of a frame as a std::pair
//  auto getFrameHashAndTime(mlir::Value &frame) -> std::pair<uint, uint>;

//  // Get the maximum time among a set of frames
//  auto getMaxTime(mlir::OperandRange &frames) -> uint;

//  // Process each operation in the defcal
//  template <class WaveformOp>
//  void processOp(WaveformOp &wfrOp);

//  void processOp(Frame_CreateOp &frameOp);

//  void processOp(DelayOp &delayOp);
//  void processOp(BarrierOp &barrierOp);
//  void processOp(PlayOp &playOp);
//  void processOp(CaptureOp &captureOp);

//  // Schedule the defcal
//  void schedule(Operation *defCalOp);

//  // Entry point for the pass
//  void runOnOperation() override;

//}; // end struct SchedulingPass
//} // namespace mlir::pulse

// #endif // PULSE_SCHEDULING_H
=======
#ifndef SCHEDULING_PULSE_SEQUENCES_H
#define SCHEDULING_PULSE_SEQUENCES_H

#include "Dialect/Pulse/IR/PulseOps.h"

#include "mlir/IR/MLIRContext.h"
#include "mlir/Pass/Pass.h"

namespace mlir::pulse {

struct quantumCircuitPulseSchedulingPass
    : public PassWrapper<quantumCircuitPulseSchedulingPass,
                         OperationPass<ModuleOp>> {
public:
  enum SchedulingMethod { ALAP, ASAP };
  SchedulingMethod SCHEDULING_METHOD = ALAP;

  // this pass can optionally receive an string specifying the scheduling
  // method; default method is alap scheduling
  quantumCircuitPulseSchedulingPass() = default;
  quantumCircuitPulseSchedulingPass(
      const quantumCircuitPulseSchedulingPass &pass)
      : PassWrapper(pass) {}
  quantumCircuitPulseSchedulingPass(SchedulingMethod inSchedulingMethod) {
    SCHEDULING_METHOD = inSchedulingMethod;
  }

  void runOnOperation() override;

  llvm::StringRef getArgument() const override;
  llvm::StringRef getDescription() const override;

  // optionally, one can override the scheduling method with this option
  Option<std::string> schedulingMethod{
      *this, "scheduling-method",
      llvm::cl::desc("an string to specify scheduling method"),
      llvm::cl::value_desc("filename"), llvm::cl::init("")};

private:
  // map to keep track of next availability of ports
  std::map<std::string, int> portNameToNextAvailabilityMap;

  void scheduleAlap(mlir::pulse::CallSequenceOp quantumCircuitCallSequenceOp);
  int getNextAvailableTimeOfPorts(mlir::ArrayAttr ports);
  void updatePortAvailabilityMap(mlir::ArrayAttr ports,
                                 int updatedAvailableTime);
  static mlir::pulse::SequenceOp
  getSequenceOp(mlir::pulse::CallSequenceOp callSequenceOp);
};
} // namespace mlir::pulse

#endif // SCHEDULING_PULSE_SEQUENCES_H
>>>>>>> c2637fe8
<|MERGE_RESOLUTION|>--- conflicted
+++ resolved
@@ -19,73 +19,6 @@
 ///
 //===----------------------------------------------------------------------===//
 
-<<<<<<< HEAD
-// #ifndef PULSE_SCHEDULING_H
-// #define PULSE_SCHEDULING_H
-
-// #include <unordered_map>
-// #include <unordered_set>
-
-// #include "Dialect/Pulse/IR/PulseOps.h"
-// #include "mlir/Pass/Pass.h"
-
-// namespace mlir::pulse {
-
-//// This pass applies absolute timing to each relevant Pulse IR instruction.
-//// Timing is calculated on a per frame basis.
-///*** Steps:
-// * 1. Identify each defcal gate call.
-// * 2. Find associated defcal body.
-// * 3. Compute and store duration of each waveform and initialze time on each
-// *frame. 4. For each play/delay instruction, increment the frame timing. Add
-// *time attribute to instruction. For each barrier instruction, resolve to
-// delays *on push forward basis (frames will be delayed to maximum time amongst
-// all *frames).
-// ***/
-// struct SchedulingPass : public PassWrapper<SchedulingPass, OperationPass<>> {
-
-//  std::unordered_set<uint>
-//      scheduledDefCals; // hashes of defcal's that have already been scheduled
-//  std::unordered_map<uint, uint>
-//      pulseDurations; // mapping of waveform hashes to durations
-//  std::unordered_map<uint, uint>
-//      frameTimes; // mapping of frame hashes to time on that frame
-
-//  // Hash an operation based on the result.
-//  auto getResultHash(Operation *op) -> uint;
-
-//  // Check if the pulse hash is cached in pulse durations.
-//  // If it is cached, the hash will be found in pulseDurations.
-//  auto pulseCached(llvm::hash_code hash) -> bool;
-
-//  // Get hash and time of a frame as a std::pair
-//  auto getFrameHashAndTime(mlir::Value &frame) -> std::pair<uint, uint>;
-
-//  // Get the maximum time among a set of frames
-//  auto getMaxTime(mlir::OperandRange &frames) -> uint;
-
-//  // Process each operation in the defcal
-//  template <class WaveformOp>
-//  void processOp(WaveformOp &wfrOp);
-
-//  void processOp(Frame_CreateOp &frameOp);
-
-//  void processOp(DelayOp &delayOp);
-//  void processOp(BarrierOp &barrierOp);
-//  void processOp(PlayOp &playOp);
-//  void processOp(CaptureOp &captureOp);
-
-//  // Schedule the defcal
-//  void schedule(Operation *defCalOp);
-
-//  // Entry point for the pass
-//  void runOnOperation() override;
-
-//}; // end struct SchedulingPass
-//} // namespace mlir::pulse
-
-// #endif // PULSE_SCHEDULING_H
-=======
 #ifndef SCHEDULING_PULSE_SEQUENCES_H
 #define SCHEDULING_PULSE_SEQUENCES_H
 
@@ -137,5 +70,4 @@
 };
 } // namespace mlir::pulse
 
-#endif // SCHEDULING_PULSE_SEQUENCES_H
->>>>>>> c2637fe8
+#endif // SCHEDULING_PULSE_SEQUENCES_H