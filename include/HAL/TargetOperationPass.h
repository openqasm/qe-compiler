--- conflicted
+++ resolved
@@ -46,12 +46,8 @@
    * @return A non-owning pointer to the target system.
    */
   TargetT *getTargetSystemOrFail() {
-<<<<<<< HEAD
-    auto targetInfo = registry::TargetSystemRegistry::lookupPluginInfo(TargetT::name);
-=======
     auto targetInfo =
         registry::TargetSystemRegistry::lookupPluginInfo(TargetT::name);
->>>>>>> 87b0b562
     if (!targetInfo) {
       llvm::errs() << "Error: target '" << TargetT::name
                    << "' is not registered.\n";
