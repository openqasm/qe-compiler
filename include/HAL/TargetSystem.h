//===- TargetSystem.h - Top-level target info -------------------*- C++ -*-===//
//
// (C) Copyright IBM 2023.
//
// This code is part of Qiskit.
//
// This code is licensed under the Apache License, Version 2.0 with LLVM
// Exceptions. You may obtain a copy of this license in the LICENSE.txt
// file in the root directory of this source tree.
//
// Any modifications or derivative works of this code must retain this
// copyright notice, and modified files need to carry a notice indicating
// that they have been altered from the originals.
//
//===----------------------------------------------------------------------===//
//
//  This file declares the classes for the top-level target interface
//
//===----------------------------------------------------------------------===//
#ifndef TARGETSYSTEM_H
#define TARGETSYSTEM_H

#include "API/api.h"
#include "Arguments/Arguments.h"

#include "llvm/ADT/SmallString.h"
#include "llvm/ADT/iterator_range.h"

#include "mlir/IR/BuiltinOps.h"
#include "mlir/Pass/PassManager.h"
#include "mlir/Pass/PassRegistry.h"

#include <optional>
#include <string>
#include <vector>

namespace qssc::payload {
class Payload;
} // namespace qssc::payload

namespace qssc::hal {
class Target;
class TargetSystem;
class TargetInstrument;

class Target {
protected:
  Target(std::string name, Target *parent);

  virtual const std::vector<std::unique_ptr<Target>> &getChildren_() const {
    return children_;
  };

public:
  virtual llvm::StringRef getName() const { return name; }
  virtual llvm::StringRef getDescription() const { return ""; }
  /// @brief Get the Target resource directory sub-path for this target
  /// which will be used for resolving external static resources at runtime
  /// that are configured through the build system.
  virtual llvm::StringRef getResourcePath() const { return getName(); }
  Target *getParent() { return parent; }
  const Target *getParent() const { return parent; }

  template <class TargetType>
  std::vector<TargetType *> getChildrenOfType() const {
    std::vector<TargetType *> filteredChildren;
    for (auto &child : getChildren_())
      if (auto casted = dynamic_cast<TargetType *>(child.get()))
        filteredChildren.push_back(casted);
    return filteredChildren;
  }

  std::vector<Target *> getChildren() const {
    return getChildrenOfType<Target>();
  }

  std::vector<TargetSystem *> getSubsystems() const {
    return getChildrenOfType<TargetSystem>();
  }

  std::vector<TargetInstrument *> getInstruments() const {
    return getChildrenOfType<TargetInstrument>();
  }

  template <class TargetType>
  size_t getNumTargetsOfType() const {
    return getChildrenOfType<TargetType>().size();
  }

  size_t getNumChildren() const { return getNumTargetsOfType<Target>(); }

  size_t getNumInstruments() const {
    return getNumTargetsOfType<TargetInstrument>();
  }

  size_t getNumSubsystems() const {
    return getNumTargetsOfType<TargetSystem>();
  }

  /// @brief Lookup this target's module within the provided module operation.
  /// It is critical that the module be unique for the target be separate from
  /// any other module to ensure that it may be processed in parallel.
  /// @param parentModuleOp The parent module of this target. At this stage the
  /// parent must ensure that the child module has been created.
  /// @return The module operation for this target.
  virtual llvm::Expected<mlir::ModuleOp>
  getModule(mlir::ModuleOp parentModuleOp) = 0;
  /// @brief Configure the provided pass manager to process this target's
  /// module. It is important that all passes *only* touch this target's module
  /// to ensure MLIR's parallelization rules are obeyed.
  /// @param pm A pass manager that will operate *only* on this target's module
  virtual llvm::Error addPasses(mlir::PassManager &pm) = 0;
  /// @brief Compile and emit the target outputs to the supplied payload.
  /// This will also call and populate addPasses for this target and run the
  /// corresponding pass pipeline. Will be invoked *before* emitToPayload
  /// is called on any of its children.
  /// @param targetModuleOp The target module after application of the target's
  /// passes populated in addPasses and having run the pass manager on the
  /// module.
  /// @param payload The payload to populate for this target.
  virtual llvm::Error emitToPayload(mlir::ModuleOp targetModuleOp,
                                    payload::Payload &payload) = 0;
  /// @brief Hook called by the TargetCompilationManager
  /// after emitToPayload has been called on all children. This is useful
  /// for preparing amalgamated payload artifacts which require the children to
  /// have completed their payload emission. Will be invoked *after*
  /// emitToPayload has been called on all of its children.
  /// @param targetModuleOp The target module after application of the target's
  /// passes populated in addPasses and having run the pass manager on the
  /// module.
  /// @param payload The payload to populate for this target.
  virtual llvm::Error emitToPayloadPostChildren(mlir::ModuleOp targetModuleOp,
                                                payload::Payload &payload);

  virtual ~Target() = default;

  /// @brief Enable timing from this point for the target and its methods
  /// @param timingScope the root timer to nest timers from.
  void enableTiming(mlir::TimingScope &timingScope);
  /// @brief Disable(stop) ongoing timers
  void disableTiming();

protected:
  /// @brief Get a nested timer instance from the root timer
  /// @param name The name of the timing span
  mlir::TimingScope getTimer(llvm::StringRef name);

  std::string name;

  // parent is already owned by unique_ptr
  // owned by the constructing context
  // class Target
  Target *parent;

  /// @brief Children targets storage.
  std::vector<std::unique_ptr<Target>> children_;

private:
  mlir::TimingScope rootTimer;
};

class TargetSystem : public Target {
public:
  using PluginConfiguration = llvm::StringRef;

protected: // Can only create subclasses.
  TargetSystem(std::string name, Target *parent);

public:
  /// @brief Get the module for this system. Currently the default
  /// implementation simply returns the top-level module.
  /// TODO: In the future the method of system lookup should be more explicitly
  /// tied to the IR and the target.
  virtual llvm::Expected<mlir::ModuleOp>
  getModule(mlir::ModuleOp parentModuleOp) override;

  void addChild(std::unique_ptr<Target> child) {
    children_.push_back(std::move(child));
  }

<<<<<<< HEAD
  virtual llvm::Error addPayloadPasses(mlir::PassManager &pm) = 0;
  virtual llvm::Error addToPayload(mlir::ModuleOp &moduleOp,
                                   payload::Payload &payload) = 0;

  virtual llvm::Optional<qssc::arguments::BindArgumentsImplementationFactory *>
  getBindArgumentsImplementationFactory(Action action) {
    return llvm::None;
=======
  virtual std::optional<qssc::arguments::BindArgumentsImplementationFactory *>
  getBindArgumentsImplementationFactory() {
    return std::nullopt;
>>>>>>> 60304f3b
  };

  llvm::Expected<TargetInstrument *> getInstrumentWithNodeId(uint nodeId) const;

  virtual ~TargetSystem() = default;

}; // class TargetSystem

class TargetInstrument : public Target {
protected: // Can only create subclasses
  TargetInstrument(std::string name, Target *parent);

public:
  virtual ~TargetInstrument() = default;

  /// @brief Get the module for this system. Currently the default
  /// implementation is based on lookup the module by node type and node id.
  /// TODO: In the future the method of system lookup should be more explicitly
  /// tied to the IR and the target.
  virtual llvm::Expected<mlir::ModuleOp>
  getModule(mlir::ModuleOp parentModuleOp) override;
  virtual llvm::StringRef getNodeType() = 0;
  virtual uint32_t getNodeId() = 0;

}; // class TargetInstrument
} // namespace qssc::hal
#endif // TARGETSYSTEM_H<|MERGE_RESOLUTION|>--- conflicted
+++ resolved
@@ -178,19 +178,9 @@
     children_.push_back(std::move(child));
   }
 
-<<<<<<< HEAD
-  virtual llvm::Error addPayloadPasses(mlir::PassManager &pm) = 0;
-  virtual llvm::Error addToPayload(mlir::ModuleOp &moduleOp,
-                                   payload::Payload &payload) = 0;
-
-  virtual llvm::Optional<qssc::arguments::BindArgumentsImplementationFactory *>
-  getBindArgumentsImplementationFactory(Action action) {
-    return llvm::None;
-=======
   virtual std::optional<qssc::arguments::BindArgumentsImplementationFactory *>
-  getBindArgumentsImplementationFactory() {
+  getBindArgumentsImplementationFactory(config::EmitAction action) {
     return std::nullopt;
->>>>>>> 60304f3b
   };
 
   llvm::Expected<TargetInstrument *> getInstrumentWithNodeId(uint nodeId) const;
