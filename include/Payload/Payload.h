--- conflicted
+++ resolved
@@ -1,8 +1,5 @@
 //===- Payload.h ------------------------------------------------*- C++ -*-===//
 //
-<<<<<<< HEAD
-// (C) Copyright IBM 2021, 2023.
-=======
 // (C) Copyright IBM 2023.
 //
 // This code is part of Qiskit.
@@ -10,7 +7,6 @@
 // This code is licensed under the Apache License, Version 2.0 with LLVM
 // Exceptions. You may obtain a copy of this license in the LICENSE.txt
 // file in the root directory of this source tree.
->>>>>>> a4dc67ff
 //
 // Any modifications or derivative works of this code must retain this
 // copyright notice, and modified files need to carry a notice indicating
