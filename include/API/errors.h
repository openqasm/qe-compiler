//===- errors.h - Error Reporting API ---------------------------*- C++ -*-===//
//
// (C) Copyright IBM 2023.
//
// This code is part of Qiskit.
//
// This code is licensed under the Apache License, Version 2.0 with LLVM
// Exceptions. You may obtain a copy of this license in the LICENSE.txt
// file in the root directory of this source tree.
//
// Any modifications or derivative works of this code must retain this
// copyright notice, and modified files need to carry a notice indicating
// that they have been altered from the originals.
//
//===----------------------------------------------------------------------===//
///
///  This file declares the API for reporting errors.
///
//===----------------------------------------------------------------------===//

#ifndef QSS_COMPILER_ERROR_H
#define QSS_COMPILER_ERROR_H

#include "llvm/Support/Error.h"

#include <functional>
#include <list>
#include <optional>
#include <string>

namespace qssc {

enum class ErrorCategory {
  OpenQASM3ParseFailure,
  QSSCompilerError,
  QSSCompilerNoInputError,
  QSSCompilerCommunicationFailure,
  QSSCompilerEOFFailure,
  QSSCompilerNonZeroStatus,
  QSSCompilerSequenceTooLong,
  QSSCompilationFailure,
  QSSLinkerNotImplemented,
  QSSLinkSignatureWarning,
  QSSLinkSignatureError,
  QSSLinkAddressError,
  QSSLinkSignatureNotFound,
  QSSLinkArgumentNotFoundWarning,
  QSSLinkInvalidPatchTypeError,
  QSSControlSystemResourcesExceeded,
<<<<<<< HEAD
  QSSUnsupportedQASM3,
=======
  QSSTargetUnsupportedOperation,
>>>>>>> ffdb2be2
  UncategorizedError,
};

enum class Severity {
  Info,
  Warning,
  Error,
  Fatal,
};

struct Diagnostic {
public:
  Severity severity;
  ErrorCategory category;
  std::string message; /// a detailed and actionable error message

  Diagnostic(Severity severity_, ErrorCategory category_, std::string message_)
      : severity(severity_), category(category_), message(std::move(message_)) {
  }

  std::string toString() const;
};

using DiagList = std::list<Diagnostic>;
using DiagRefList = std::list<std::reference_wrapper<const Diagnostic>>;
using DiagnosticCallback = std::function<void(const Diagnostic &)>;
using OptDiagnosticCallback = std::optional<DiagnosticCallback>;

llvm::Error emitDiagnostic(const OptDiagnosticCallback &onDiagnostic,
                           const Diagnostic &diag,
                           std::error_code ec = llvm::inconvertibleErrorCode());
llvm::Error emitDiagnostic(const OptDiagnosticCallback &onDiagnostic,
                           Severity severity, ErrorCategory category,
                           std::string message,
                           std::error_code ec = llvm::inconvertibleErrorCode());

} // namespace qssc

#endif // QSS_COMPILER_ERROR_H<|MERGE_RESOLUTION|>--- conflicted
+++ resolved
@@ -47,11 +47,8 @@
   QSSLinkArgumentNotFoundWarning,
   QSSLinkInvalidPatchTypeError,
   QSSControlSystemResourcesExceeded,
-<<<<<<< HEAD
+  QSSTargetUnsupportedOperation,
   QSSUnsupportedQASM3,
-=======
-  QSSTargetUnsupportedOperation,
->>>>>>> ffdb2be2
   UncategorizedError,
 };
 
