requirements:
  - gtest/1.11.0
  - libzip/1.10.1
  - zlib/1.2.13
  - zstd/1.5.5
  - nlohmann_json/3.9.1
  - pybind11/2.10.1
<<<<<<< HEAD
  - clang-tools-extra/17.0.5-0@
  - llvm/17.0.5-0@
  - qasm/0.2.16@qss/stable
=======
  - clang-tools-extra/14.0.6@
  - llvm/14.0.6-2@
  - qasm/0.3.0@qss/stable
>>>>>>> 0d65d9e0
<|MERGE_RESOLUTION|>--- conflicted
+++ resolved
@@ -5,12 +5,6 @@
   - zstd/1.5.5
   - nlohmann_json/3.9.1
   - pybind11/2.10.1
-<<<<<<< HEAD
   - clang-tools-extra/17.0.5-0@
   - llvm/17.0.5-0@
-  - qasm/0.2.16@qss/stable
-=======
-  - clang-tools-extra/14.0.6@
-  - llvm/14.0.6-2@
-  - qasm/0.3.0@qss/stable
->>>>>>> 0d65d9e0
+  - qasm/0.3.0@qss/stable