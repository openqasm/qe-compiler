--- conflicted
+++ resolved
@@ -58,7 +58,6 @@
     set(VERSION_STRING $ENV{VERSION_STRING})
 else()
     # Get the SCM version from whichever repo contains the root CMakeLists.txt.
-<<<<<<< HEAD
     execute_process(
         COMMAND git rev-parse --show-toplevel
         WORKING_DIRECTORY ${CMAKE_SOURCE_DIR}
@@ -71,20 +70,6 @@
         OUTPUT_VARIABLE VERSION_STRING
         OUTPUT_STRIP_TRAILING_WHITESPACE
     )
-=======
-    execute_process(
-        COMMAND git rev-parse --show-toplevel
-        WORKING_DIRECTORY ${CMAKE_SOURCE_DIR}
-        OUTPUT_VARIABLE QSS_ROOT_GIT_DIR
-        OUTPUT_STRIP_TRAILING_WHITESPACE
-    )
-    message(STATUS "Root CMake project Git directory (used for version): ${QSS_ROOT_GIT_DIR}")
-    execute_process(
-        COMMAND ${Python_EXECUTABLE} -c "from setuptools_scm import get_version; print(get_version(root='${QSS_ROOT_GIT_DIR}'))"
-        OUTPUT_VARIABLE VERSION_STRING
-        OUTPUT_STRIP_TRAILING_WHITESPACE
-    )
->>>>>>> c941dd95
     unset(QSS_ROOT_GIT_DIR)
 endif()
 
