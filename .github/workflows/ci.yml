--- conflicted
+++ resolved
@@ -70,23 +70,6 @@
         working-directory: build
         run: ninja check-tests
 
-<<<<<<< HEAD
-      # On 'pull_request' run Clang format and commit the changes
-      - name: Clang format
-        id: clang_format
-        if: github.event_name == 'pull_request'
-        working-directory: build
-        run: ninja check-format
-        continue-on-error: true
-
-      - uses: EndBug/add-and-commit@v9
-        if: github.event_name == 'pull_request'
-        with:
-          default_author: github_actions
-          message: ':art: Committing clang-format changes'
-        env:
-          GITHUB_TOKEN: ${{ secrets.GITHUB_TOKEN }}
-=======
       # On 'pull_request' run Clang tidy
       - name: Clang tidy
         uses: ZedThree/clang-tidy-review@v0.10.0
@@ -95,7 +78,13 @@
         with:
           config_file: '.clang-tidy'
           build_dir: build
->>>>>>> 03ed9df8
+
+      # On 'pull_request' run Clang format and commit the changes
+      - name: Clang format
+        id: clang_format
+        if: github.event_name == 'pull_request'
+        working-directory: build
+        run: ninja check-format
 
       # On 'main' branch, always save the cache if Conan install succeeded.
       # Note: we only update the cache from 'main' to avoid "cache thrashing", which would result in the 'main'
